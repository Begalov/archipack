# -*- coding:utf-8 -*-

# ##### BEGIN GPL LICENSE BLOCK #####
#
#  This program is free software; you can redistribute it and/or
#  modify it under the terms of the GNU General Public License
#  as published by the Free Software Foundation; either version 2
#  of the License, or (at your option) any later version.
#
#  This program is distributed in the hope that it will be useful,
#  but WITHOUT ANY WARRANTY; without even the implied warranty of
#  MERCHANTABILITY or FITNESS FOR A PARTICULAR PURPOSE.  See the
#  GNU General Public License for more details.
#
#  You should have received a copy of the GNU General Public License
#  along with this program; if not, write to the Free Software Foundation,
#  Inc., 51 Franklin Street, Fifth Floor, Boston, MA 02110-1301, USA.
#
# ##### END GPL LICENSE BLOCK #####

# <pep8 compliant>

# ----------------------------------------------------------
# Author: Jacob Morris - Stephen Leger (s-leger)
# ----------------------------------------------------------

import bpy
from bpy.types import Operator, PropertyGroup, Mesh, Curve, Panel
from bpy.props import (
    FloatProperty, CollectionProperty, StringProperty,
    BoolProperty, IntProperty, EnumProperty
    )
from mathutils import Vector, Matrix
from mathutils.geometry import interpolate_bezier
from math import cos, sin, pi, tan, atan2
from .archipack_2d import Line, Arc
from .archipack_manipulator import Manipulable, archipack_manipulator
from .archipack_preset import ArchipackPreset, PresetMenuOperator
from .archipack_object import ArchipackCreateTool, ArchipackObject
from .archipack_cutter import (
    CutAblePolygon, CutAbleGenerator,
    ArchipackCutter,
    ArchipackCutterPart
    )
from .archipack_gl import GlText
from .archipack_polylines import Io, Qtree, Envelope
import logging
logger = logging.getLogger("archipack")


class SeekPoint():
    """
     A location to find segments on tree
    """
    def __init__(self, p):
        self.p = p
        self.envelope = Envelope(p, p)

    def move(self, p):
        self.p = p
        self.envelope.initByPoints(p, p)


class SeekBox():
    def __init__(self):
        self.envelope = Envelope()

    def init_right(self, turtle):
        p0, v0 = turtle.front.p, turtle.right.v
        p1 = p0 + v0
        p2 = p0 + turtle.front.v
        p3 = p2 + v0
        self.envelope.initByPoints(p0, p1)
        self.envelope.expandToInclude(p2)
        self.envelope.expandToInclude(p3)

    def init_left(self, turtle, length):
        p0, v0 = turtle.front.p, turtle.left.v
        p1 = p0 + v0
        p2 = p0 + turtle.front.v * length
        p3 = p2 + v0
        self.envelope.initByPoints(p0, p1)
        self.envelope.expandToInclude(p2)
        self.envelope.expandToInclude(p3)

    def does_intersect(self, Q_segs, seg, skip):
        nb, found = Q_segs.intersects_ext(self, 0.001)
        u_min = 2
        v_min = 0
        i_idx = -1
        intersect = False
        for idx in found:
            it, pt, u, v = seg.intersect_ext(Q_segs._geoms[idx])
            # u is limited by tree
            if it and 1.25 >= u >= -0.25 and 1.0001 >= v >= -0.0001:
                intersect = True
                if u < u_min:
                    u_min = u
                    v_min = v
                    i_idx = idx
        return intersect, u_min, v_min, i_idx


class Seg():
    def __init__(self, p, v):
        # c0 c1 are Points
        self.p = p
        self.v = v
        self.envelope = Envelope(p, p + v)
        self.idx = -1

    def copy(self):
        return Seg(self.p.copy(), self.v.copy())

    def update_envelope(self):
        self.envelope.initByPoints(self.p, self.p + self.v)

    def t(self, other):
        """
            return param t of intersection on this seg
        """
        c = Vector((other.v.y, -other.v.x, 0))
        d = self.v * c
        if d == 0:
            # parallel
            return 0
        dp = other.p - self.p
        t = (c * dp) / d
        return t

    def intersect_ext(self, other):
        """
            intersect, return param t on both lines
        """
        c = Vector((other.v.y, -other.v.x, 0))
        d = self.v * c
        if d == 0:
            return False, self.p, 0, 0
        dp = other.p - self.p
        c2 = Vector((self.v.y, -self.v.x, 0))
        u = (c * dp) / d
        v = (c2 * dp) / d
        return True, self.p + self.v * u, u, v

    def point_on_seg(self, pt):
        dp = pt - self.p
        dl = self.v.length
        if dl == 0:
            return 0
        t = (self.v * dp) / (dl ** 2)
        return t

    def farest_point(self, other):
        """
         find param t on current seg
         and point on other seg
         of worst point of other seg
         return point on this segment
         and farest point on other one
        """
        p0 = other.p.copy()
        p1 = p0 + other.v
        t0 = self.point_on_seg(p0)
        t1 = self.point_on_seg(p1)
        if t1 > t0:
            p0 = p1
            t0 = t1
        return t0, p0

    def nearest_point(self, other):
        """
         find param t on current seg
         of closest point of other seg
        """
        p0 = other.p.copy()
        p1 = p0 + other.v
        t0 = self.point_on_seg(p0)
        t1 = self.point_on_seg(p1)
        if t1 < t0:
            p0 = p1
            t0 = t1
        return t0, p0

    def init(self, p, v):
        self.p = p
        self.v = v
        self.update_envelope()

    def output(self, context, gf, coordsys, name="Line"):
        p0 = self.p
        p1 = p0 + self.v
        if self.v.length > 0:
            line = gf.createLineString((p0, p1))
            Io.to_curve(context.scene, coordsys, line, name=name)

    def distance_pt(self, pt):
        dp = pt - self.p
        dl = self.v.length
        if dl == 0:
            return 0, 0
        d = (self.v.x * dp.y - self.v.y * dp.x) / dl
        t = (self.v * dp) / (dl ** 2)
        return d, t

    def minimal_dist(self, other):
        d0, t = self.distance_pt(other.p)
        d1, t = self.distance_pt(other.p + other.v)
        if d1 < d0:
            d0 = d1
        return d0


class Turtle():
    def __init__(self, p, v, cw=True):
        self.init_side(cw)
        side = v.cross(self.zAxis)
        self.p = p
        self.front = Seg(p, v)
        self.front2 = Seg(p, 2 * v)
        self.front3 = Seg(p, 3 * v)
        self.left = Seg(p, -side)
        self.left2 = Seg(p, 2 * -side)
        self.right = Seg(p, side)

    def init_side(self, cw):
        self.cw = cw
        if cw:
            self.up = 1
        else:
            self.up = -1
        self.zAxis = Vector((0, 0, self.up))

    def update_envelopes(self):
        self.front.update_envelope()
        self.front2.update_envelope()
        self.front3.update_envelope()
        self.left.update_envelope()
        self.left2.update_envelope()
        self.right.update_envelope()

    def rotate(self, v):
        """
          set absolute rotation
        """
        side = v.cross(self.zAxis)
        self.front.v = v
        self.front2.v = 2 * v
        self.front3.v = 3 * v
        self.left.v = -side
        self.left2.v = 2 * -side
        self.right.v = side
        self.update_envelopes()

    def move(self, v):
        self.p += v
        self.update_envelopes()

    def turn_right(self):
        self.rotate(self.right.v)

    def turn_left(self):
        self.rotate(self.left.v)

    def step_forward(self):
        self.move(self.front.v)

    def step_backward(self):
        self.move(-self.front.v)

    def reverse(self):
        self.init_side(not self.cw)
        self.rotate(self.front.v)

    def scale(self, factor):
        self.rotate(factor * self.front.v)

    def relocate(self, p, v):
        self.p += p - self.p
        self.rotate(v)


class Tree(Qtree):
    def __init__(self, coordsys):
        Qtree.__init__(self, coordsys)

    def newSegment(self, c0, c1):
        p0 = Vector((c0.coord.x, c0.coord.y, 0))
        p1 = Vector((c1.coord.x, c1.coord.y, 0))
        new_seg = Seg(p0, p1 - p0)
        self.insert(self.ngeoms, new_seg)
        return new_seg


<<<<<<< HEAD
=======
        
class AbstractAnalyser():
    def __init__(self):
        self._result = None
        # segment to check for intersection
        self.seg = None
        # tree
        self.tree = None
    def reset(self):
        self._result = None
    def parse_kwargs(self, kwargs):
        keys = self.__dict__.keys()
        self.__dict__.update((key, value) for key, value in kwargs.items() if key in keys)
    def compute(self, **kwargs):
        if self._result is None:
            self.parse_kwargs(kwargs)
            self.analyse()
        
        
class AnalyseIntersection(AbstractAnalyser):
    """
      Find closest intersection in the tree
      for given seg
    """
    def __init__(self):
        AbstractAnalyser.__init__(self)        
    def _intersect(self):
        _seg = self.seg
        nb, found = self.tree.intersects(_seg)
        t = 1e32
        idx = -1
        intersect = False
        p0 = _seg.p0
        for i in found:
            f_seg = self.tree._geoms[i]
            # prevent intesection with touching segment
            if p0 != f_seg.p1:
                it, pt, u, v = _seg.intersect_ext(f_seg)                
                # u and v are limited by tree
                if it and u > 0 and 1.0001 >= v >= -0.0001:
                    if u < t:
                        intersect = True
                        t = u
                        idx = i
        return intersect, t, idx
    def analyse(self):
        # max param t for intersection on seek seg
        it, t, idx = self._intersect()
        self._result = it, t, idx
    def intersect(self, d):
        """
          return intersecting segment
          or None
        """
        seg = None
        it, t, idx = self.result
        if it:
            tmax = d / self.seg.length
            if t <= tmax:
                seg = self.tree._geoms[idx]
        return seg, t
        

class AnalyseObstacle(AbstractAnalyser):
    """
      Find closest cutter in the tree
      for given seg
    """
    def __init__(self):
        AbstractAnalyser.__init__(self)
    def _intersect(self):
        _seg = self.seg
        nb, found = self.tree.intersects(_seg)
        t = 1e32
        idx = -1
        intersect = False
        p0 = _seg.p0
        for i in found:
            f_seg = self.tree._geoms[i]
            # prevent intesection with touching segment
            if p0 != f_seg.p1:
                it, pt, u, v = _seg.intersect_ext(f_seg)                
                # u and v are limited by tree
                if it and u > 0 and 1.0001 >= v >= -0.0001:
                    if u < t:
                        intersect = True
                        t = u
                        idx = i
        return intersect, t, idx
    def analyse(self):
        # init SeekBox around given segment
        # find any cutter in that box
        # compute closest distance to cutter
        it, t, idx = self._intersect()
        self._result = it, t, idx
    def intersect(self, d):
        """
          return intersecting segment
          or None
        """
        seg = None
        it, t, idx = self.result
        if it:
            tmax = d / self.seg.length
            if t <= tmax:
                seg = self.tree._geoms[idx]
        return seg, t
        
"""    
a = AnalyseIntersection()
a.reset()
a.compute(seg=3, tree=1, d=2)      
seg, t = a.intersect(dist) 
"""       
        
class AbstractRule():    
    
    def __init__(self, apply_immediately):
        self.apply_immediately = apply_immediately
    
    def add_test(self, test):
        self.tests.append(test)
        
    def apply(self, tree, turtle):
        return 
    
    def run(self, tree, turtle):
        res = False
        for test in self.tests:
            res = test(tree, turtle)
            if res:
                self.apply(tree, turtle)
                break
        return res    
  
"""
Fast and reliabile way detect obstacles ?
Init a tree with cutters only !

Analysis:
- intersections in 3 directions
- obstacles
- stuck state 


Rule:
determine direction and size for next segment
-exception: apply immediately
-generic: let other rules try to apply


"""
     
>>>>>>> 87db6fcd
class PathFinder():
    
    def __init__(self, tree, spacing, allow_backward, cw):
        self.tree = tree
        self.spacing = spacing
        self.segs = tree._geoms
        self.n_boundarys = tree.ngeoms
        # wall segment idx
        self.last = -1
        # helpers to seek in tree
        p = Vector((0, 0, 0))
        v = Vector((1, 0, 0))
        self.pt = SeekPoint(p)
        self.seg = Seg(p, v)
        self.left = Seg(p, v)
        self.right = Seg(p, v)
        self.turtle = Turtle(p, v * spacing, cw)
        # output coords
        self.coords = []
        # iteration current and max
        self.run = True
        self.allow_backward = allow_backward
        self.is_forward = True
        self.iter = 0
        self.max_iter = (tree.width * tree.height) / (spacing ** 2)

    def insert(self, p0, p1):
        seg = Seg(p0, p1 - p0)
        idx = self.tree.ngeoms
        seg.idx = idx
        self.tree.insert(idx, seg)
        return idx

    def intersect(self, seg):
        nb, found = self.tree.intersects_ext(seg, 0.005 * self.spacing)
        t = 1e32
        idx = -1
        intersect = False
        skip = self.tree.ngeoms - 1
        for i in found:
            if i != skip:
                it, pt, u, v = seg.intersect_ext(self.segs[i])
                # u is limited by tree
                if it and 1.0001 >= u > 0 and 1.0001 >= v >= -0.0001:
                    intersect = True
                    if u < t:
                        t = u
                        idx = i
        return intersect, t, idx

    def normal(self, seg):
        """
         return
         n : normal with same orientation or turtle front
         d : length of normal + turtle front normalized
        """
        n = seg.v.normalized().cross(self.turtle.zAxis)
        # direction must match turtle one
        # when both are in same direction length > 1
        v = self.turtle.front.v.normalized()
        d = (n + v).length
        if d < 1:
            n = -n
            d = (n + v).length
        return self.spacing * n, d

    def seg_at_pos(self, seg, p):
        """
         segment either start or end at location
        """
        v0 = seg.p - p
        return v0.length < 0.0001 or (v0 + seg.v).length < 0.0001

    def obstacle_seg(self, p):
        """
         find segment with largest normal at location
        """
        self.pt.move(p)
        d_max = -1
        idx = -1
        n = self.turtle.front.v
        nb, found = self.tree.intersects_ext(self.pt, 0.001)
        for i in found:
            seg = self.segs[i]
            if self.seg_at_pos(seg, p):
                ni, d = self.normal(seg)
                if d > d_max:
                    d_max = d
                    idx = i
                    n = ni
        return idx, n

    def wall_seg(self, p):
        """
         find segment != skip at location
        """
        self.pt.move(p)
        nb, found = self.tree.intersects_ext(self.pt, 0.001)
        for i in found:
            if i != self.last:
                seg = self.segs[i]
                if self.seg_at_pos(seg, p):
                    return i
        return -1

    def obstacle(self):
        """
         find obstacles for self.left
         return
         t param on turtle front
         n normal of hit segment
        """
        it, t, idx = self.intersect(self.left)
        if it:
            # find u of closest point on intersected vector
            seg = self.segs[idx]
            # self.left.output(context, gf, coordsys, name="Left_{}".format(self.iter))
            # seg.output(context, gf, coordsys, name="Hit_{}".format(self.iter))
            # self.turtle.front.output(context, gf, coordsys, name="Turtle_{}_front".format(self.iter))
            # self.turtle.left.output(context, gf, coordsys, name="Turtle_{}_left".format(self.iter))
            t, p = self.turtle.front.nearest_point(seg)
            next, n = self.obstacle_seg(p)
            next_seg = self.segs[next]
            # next_seg.output(context, gf, coordsys, name="next_seg_{}".format(self.iter))
            if next < self.n_boundarys:
                p -= 0.5 * n
            else:
                p -= n
            self.seg.init(p, next_seg.v)
            # self.seg.output(context, gf, coordsys, name="seek_seg_{}".format(self.iter))
            # print(next, p, next_seg.v)
            t = self.turtle.front.t(self.seg)
            return True, t, n, idx
        return False, 0, self.turtle.front.v, -1

    def start(self, p, v):
        self.turtle.relocate(p, v)
        self.coords.append(p.copy())

    def next(self):
        if self.is_forward:
            res = self.forward()
        else:
            if self.allow_backward:
                res = self.backward()
            else:
                return False
        if not res:
            self.is_forward = not self.is_forward
            logger.debug("%s forward:%s", self.iter, self.is_forward)
        if self.iter > self.max_iter:
            logger.debug("%s exit max iter", self.iter)
            return False
        return self.run

    def forward(self):
        self.iter += 1
        if self.iter > self.max_iter:
            logger.debug("%s exit max iter", self.iter)
            return False
        v = self.turtle.front.v
        # follow wall
        if self.last < 0:
            it, t, idx = self.intersect(self.turtle.right)
            logger.debug("%s hit right %s", self.iter, idx)
            self.last = idx
        
        #################
        # regular segment
        #################
        # estimate front t_max on wall segment
        # this is the size of seek area for
        # front and left intersections
        seg = self.segs[self.last]
        t, p0 = self.turtle.front.farest_point(seg)
        # store this one as last if nothing else hit
        next = self.wall_seg(p0)
        seg = self.segs[next]
        # identify the side: when d > 0 we are left side
        # multiply by turtle.up for reverse cases
        self.seg.init(p0, self.turtle.front.v)
        p1 = seg.p
        if (p0 - p1).length < 0.0001:
            p1 = seg.p + seg.v
        d, t1 = self.seg.distance_pt(p1)
        dir = 'RIGHT'
        side = 1
        if d * self.turtle.up > 0:
            dir = 'LEFT'
            side = -side
        # logger.debug("%s side:%s", self.iter, side)
        n, d = self.normal(seg)
        # logger.debug("%s last:%s next:%s", self.iter, self.last, next)
        # find intersection of turtle front vector
        # and segment parallel to seg
        # we know if the seg is
        # right (wall) or left (empty) side
        if next < self.n_boundarys:
            p = seg.p + side * 0.5 * n
        else:
            p = seg.p + side * n
        self.seg.init(p, seg.v)
        # t param for wall segment (if nothing else is hit)
        t = self.turtle.front.t(self.seg)

        if t == 0:
            print(p0)
            return False

        hit = False
        #################
        # obstacle on segment
        #################
        # segment parallel to seg
        # check for obstacle
        if not hit:
            # p1 = self.turtle.p + 0.5 * self.turtle.left.v
            p1 = self.turtle.p + self.turtle.left.v
            self.left.init(p1, v)
            # resize seek segment to max
            # parallel to next -+ 0.5 spacing
            self.seg.init(p + side * 0.5 * n, seg.v)
            t_max = self.left.t(self.seg)
            # logger.debug("%s t:%s t_max:%s", self.iter, t, t_max)
            if t_max < 0:
                t_max = 1 - t_max
            self.left.init(p1, t_max * v)
            it, o_t, o_n, idx = self.obstacle()
            # left hit seg
            if it and idx < self.n_boundarys and o_t < t:
                dir = 'LEFT'
                t, n = o_t, o_n
                next = idx
                logger.debug("%s hit left o %s t:%s", self.iter, idx, t)
                hit = True

        # check for pipe
        # dosent always work with such (1.5) space as it does hit |_|
        if not hit:
            p1 = self.turtle.p + 1.5 * self.turtle.left.v
            self.left.init(p1, v)
            # resize seek segment to max
            # parallel to next -+ spacing
            self.seg.init(p + side * 1.5 * n, seg.v)
            t_max = self.left.t(self.seg)
            # logger.debug("%s t:%s t_max:%s", self.iter, t, t_max)
            if t_max < 0:
                t_max = 1 - t_max
            self.left.init(p1, t_max * v)
            it, o_t, o_n, idx = self.obstacle()
            # left hit seg
            if it and idx >= self.n_boundarys and o_t < t:
                dir = 'LEFT'
                t, n = o_t, o_n
                next = idx
                logger.debug("%s hit left p %s t:%s", self.iter, idx, t)
                hit = True

        if next < self.n_boundarys:
            p = p0 - 0.5 * n
        else:
            p = p0 - n

        ###########################
        # forward past segment
        # as we might not go further
        # when we do left an obstacle
        ############################
        if not hit:
            # find intersection with wall seg line
            # resize seek segment to max + 2 to ensure there
            # is enougth space to come back
            self.seg.init(self.turtle.p, (t + 2.5) * v)
            # front hit seg
            it, t_f, idx = self.intersect(self.seg)
            if it:
                if idx != next:
                    # hit seg is not next one
                    next = idx
                    seg = self.segs[next]
                    n, d = self.normal(seg)
                    side = -1
                if next < self.n_boundarys:
                    p = seg.p + side * 0.5 * n
                else:
                    p = seg.p + side * n
                self.seg.init(p, seg.v)
                dir = 'LEFT'
                t = self.turtle.front.t(self.seg)
                logger.debug("%s hit front %s t:%s", self.iter, idx, t)
                hit = True

        ###########################
        # obstacle past segment
        # (is there enougth space to realy go right?)
        # When dir is right (wall side)
        # check for obstacle on right side
        # from t to t + 1  (1.5 for pipe ?)
        # if hit check for t < 0.5 bound t < 1 pipe
        #          __
        #    | _h_|o |
        #  __|    |__|
        #  ____t   n
        #     |0.5_|
        #     s
        # if hit, t is -1 / -0.5 from parallel to hit seg
        # 2 cases on hit
        # 1 obstacle seg is on same line as right one
        #   and obstacle is on right side of this line
        #   -> t becomes end obstacle
        # 2 dir becomes left next become obstacle one
        if not hit and dir == 'RIGHT':
            # build check seg on right side
            # start at intersection of parallel seg on turtle.right side
            # and next seg + 0.5
            # check for obstacle at 0.5 * right
            # to know if there is enougth space left
            self.seg.init(seg.p + 0.5 * n, seg.v)
            self.right.init(self.turtle.p + 0.5 * self.turtle.right.v, v)
            t0 = self.right.t(self.seg)
            self.right.init(self.right.p + t0 * v, 2 * v)
            it, o_t, idx = self.intersect(self.right)
            if it and idx < self.n_boundarys:
                # hit seg
                o_t, p = self.turtle.front.nearest_point(self.segs[idx])
                idx, o_n = self.obstacle_seg(p)
                # seg with greatest normal
                d = self.segs[idx].minimal_dist(seg)
                if d < 1.5 * self.spacing:
                    dir = 'LEFT'
                    seg = self.segs[idx]
                    next = idx
                    n = o_n
                    self.seg.init(seg.p - 0.5 * n, seg.v)
                    t = self.turtle.front.t(self.seg)
                    logger.debug("%s right obstacle %s t:%s", self.iter, idx, t)
                    hit = True

        if not hit and dir == 'RIGHT':
            # check for pipe at 1 * right
            # to know if there is enougth space left
            self.seg.init(seg.p + 0.5 * n, seg.v)
            self.right.init(self.turtle.p + self.turtle.right.v, v)
            t0 = self.right.t(self.seg)
            self.right.init(self.right.p + t0 * v, 2 * v)
            it, o_t, idx = self.intersect(self.right)
            if it and idx >= self.n_boundarys:
                # hit seg
                o_t, p = self.turtle.front.nearest_point(self.segs[idx])
                idx, o_n = self.obstacle_seg(p)
                # seg with greatest normal
                d = self.segs[idx].minimal_dist(seg)
                if d < 2 * self.spacing:
                    dir = 'LEFT'
                    seg = self.segs[idx]
                    next = idx
                    n = o_n
                    self.seg.init(seg.p - n, seg.v)
                    t = self.turtle.front.t(self.seg)
                    logger.debug("%s right pipe %s t:%s", self.iter, idx, t)
                    hit = True

        self.last = next
        logger.debug("%s t:%s", dir, t)
        if t < 0.5:
            # self.turtle.front.output(context, gf, coordsys, name="Turtle_{}".format(self.iter))
            self.turtle.rotate(self.segs[-1].v.normalized() * self.spacing)
            self.turtle.turn_right()
            self.turtle.move(0.5 * self.turtle.front.v)
            p0 = self.coords[-1]
            p1 = self.turtle.p.copy()
            self.coords.append(p1)
            self.insert(p0, p1)
            self.turtle.turn_right()
            it, t, idx = self.intersect(self.turtle.left)
            logger.debug("%s hit: last=%s", self.iter, idx)
            self.last = idx
            return False
        else:
            self.turtle.move(t * v)
            # rotate turtle to normal
            self.turtle.rotate(n)
            p0 = self.coords[-1]
            p1 = self.turtle.p.copy()
            self.coords.append(p1)
            self.insert(p0, p1)
            if dir == 'LEFT':
                self.turtle.turn_left()
            elif dir == 'RIGHT':
                self.turtle.turn_right()
        # self.turtle.front.output(context, gf, coordsys, name="Turtle_{}".format(self.iter))
        return True

    def backward(self):
        self.iter += 1
        backward = True
        v = self.turtle.front.v
        #################
        # wall found
        # follow til obstacle
        # or hit front
        #################
        # estimate front t_max on wall segment
        # this is the size of seek area for
        # front and left intersections
        seg = self.segs[self.last]
        t, p0 = self.turtle.front.farest_point(seg)
        # store this one as last if nothing else hit
        next = self.wall_seg(p0)
        dir = 'RIGHT'

        if next == -1:
            # end condition: found first segment
            self.run = False
            n, d = self.normal(seg)
        else:
            seg = self.segs[next]
            # identify the side: when d > 0 we are left side
            # multiply by turtle.up for reverse cases
            self.seg.init(p0, v)
            p1 = seg.p.copy()
            if (p0 - p1).length < 0.0001:
                p1 += seg.v
            d, t1 = self.seg.distance_pt(p1)
            side = -1
            if d * self.turtle.up > 0:
                dir = 'LEFT'
                side = -side
            n, d = self.normal(seg)
            # logger.debug("%s last:%s next:%s", self.iter, self.last, next)
            # find intersection of turtle front vector
            # and segment parallel to seg
            # so we have to know if the seg is
            # right (wall) or left (empty) side
            if next < self.n_boundarys:
                p = seg.p + side * 0.25 * n
            else:
                p = seg.p + side * 0.5 * n
            self.seg.init(p, seg.v)
            # t param for wall segment (if nothing else is hit)
            t = self.turtle.front.t(self.seg)
            logger.debug("%s side:%s, t:%s next:%s", self.iter, side, t, next)
            # found first segment

            # find any intersection along that segment
            # this occurs when angle < 90
            self.seg.init(self.turtle.p, v * t)
            it, o_t, idx = self.intersect(self.seg)
            if it:
                next = idx
                seg = self.segs[next]
                n, d = self.normal(seg)
                if next < self.n_boundarys:
                    p = seg.p - 0.25 * n
                else:
                    p = seg.p - 0.5 * n
                self.seg.init(p, seg.v)
                t = self.turtle.front.t(self.seg)
                logger.debug("%s hit along t:%s", self.iter, t)
                dir = 'RIGHT'
            else:
                #################
                # available
                # directions
                #################
                # front must hit unless we do have space
                p = self.turtle.p + v * t
                self.seg.init(p, v * 1.5)
                it, o_t, idx = self.intersect(self.seg)
                if it or True:
                    logger.debug("%s hit front", self.iter)
                    # other dir must hit
                    # check in next wall direction
                    # if there is space
                    # if hit something, use closest point on that segment - spacing as t
                    if dir == 'LEFT':
                        seg = self.turtle.left
                    else:
                        seg = self.turtle.right
                    self.seg.init(p, 0.75 * seg.v)
                    it, o_t, idx = self.intersect(self.seg)
                    if it:
                        seg = self.segs[idx]
                        # self.left.output(context, gf, coordsys, name="Left_{}".format(self.iter))
                        # seg.output(context, gf, coordsys, name="Hit_{}".format(self.iter))
                        # self.turtle.front.output(context, gf, coordsys, name="Turtle_{}_front".format(self.iter))
                        # self.turtle.left.output(context, gf, coordsys, name="Turtle_{}_left".format(self.iter))
                        t, p = self.turtle.front.nearest_point(seg)
                        next, n = self.obstacle_seg(p)
                        next_seg = self.segs[next]
                        # next_seg.output(context, gf, coordsys, name="next_seg_{}".format(self.iter))
                        # seg dosent cross -> -n
                        # seg cross +n
                        self.seg.init(self.turtle.p, 2 * seg.v.length * -n)
                        o_t = next_seg.t(self.seg)
                        side = 1
                        if 0 < o_t < 1:
                            side = -side
                        if next < self.n_boundarys:
                            p -= side * 0.25 * n
                        else:
                            p -= side * 0.5 * n
                        self.seg.init(p, next_seg.v)
                        n = -n
                        # self.seg.output(context, gf, coordsys, name="seek_seg_{}".format(self.iter))
                        # print(next, p, next_seg.v)
                        t = self.turtle.front.t(self.seg)
                        logger.debug("%s hit side t:%s", self.iter, t)

                    if abs(t) < 0.5:
                        # self.turtle.front.output(context, gf, coordsys, name="Turtle_{}".format(self.iter))
                        self.run = False
                        return False

                else:
                    # space in front, could we run forward ?
                    backward = False
        self.last = next
        self.turtle.move(t * v)
        # rotate turtle to normal
        self.turtle.rotate(n)
        p0 = self.coords[-1]
        p1 = self.turtle.p.copy()
        self.coords.append(p1)
        self.insert(p0, p1)
        if dir == 'LEFT':
            self.turtle.turn_left()
        elif dir == 'RIGHT':
            self.turtle.turn_right()
        # self.turtle.front.output(context, gf, coordsys, name="Turtle_{}".format(self.iter))
        return backward


class Floor():

    def __init__(self):
        # self.colour_inactive = (1, 1, 1, 1)
        pass

    def set_offset(self, offset, last=None):
        """
            Offset line and compute intersection point
            between segments
        """
        self.line = self.make_offset(offset, last)

    def straight_floor_heating(self, a0, length):
        s = self.straight(length).rotate(a0)
        return StraightFloor(s.p, s.v)

    def curved_floor_heating(self, a0, da, radius):
        n = self.normal(1).rotate(a0).scale(radius)
        if da < 0:
            n.v = -n.v
        a0 = n.angle
        c = n.p - n.v
        return CurvedFloor(c, radius, a0, da)


class StraightFloor(Floor, Line):

    def __init__(self, p, v):
        Line.__init__(self, p, v)
        Floor.__init__(self)


class CurvedFloor(Floor, Arc):

    def __init__(self, c, radius, a0, da):
        Arc.__init__(self, c, radius, a0, da)
        Floor.__init__(self)


class FloorGenerator(CutAblePolygon, CutAbleGenerator):

    def __init__(self, parts):
        self.parts = parts
        self.segs = []
        self.holes = []
        self.convex = True
        self.xsize = 0
        # return values
        self.iter = 0
        self.pipe_len = 0
        self.area = 0

    def add_part(self, part):

        if len(self.segs) < 1:
            s = None
        else:
            s = self.segs[-1]
        # start a new floor
        if s is None:
            if part.type == 'S_SEG':
                p = Vector((0, 0))
                v = part.length * Vector((cos(part.a0), sin(part.a0)))
                s = StraightFloor(p, v)
            elif part.type == 'C_SEG':
                c = -part.radius * Vector((cos(part.a0), sin(part.a0)))
                s = CurvedFloor(c, part.radius, part.a0, part.da)
        else:
            if part.type == 'S_SEG':
                s = s.straight_floor_heating(part.a0, part.length)
            elif part.type == 'C_SEG':
                s = s.curved_floor_heating(part.a0, part.da, part.radius)

        self.segs.append(s)
        self.last_type = part.type

    def set_offset(self, offset):
        last = None
        for i, seg in enumerate(self.segs):
            seg.set_offset(offset + self.parts[i].offset, last)
            last = seg.line

    def close(self, offset):
        # Make last segment implicit closing one
        part = self.parts[-1]
        w = self.segs[-1]
        dp = self.segs[0].p0 - self.segs[-1].p0
        if "C_" in part.type:
            dw = (w.p1 - w.p0)
            w.r = part.radius / dw.length * dp.length
            # angle pt - p0        - angle p0 p1
            da = atan2(dp.y, dp.x) - atan2(dw.y, dw.x)
            a0 = w.a0 + da
            if a0 > pi:
                a0 -= 2 * pi
            if a0 < -pi:
                a0 += 2 * pi
            w.a0 = a0
        else:
            w.v = dp

        if len(self.segs) > 1:
            w.line = w.make_offset(offset + self.parts[-1].offset, self.segs[-2].line)

        p1 = self.segs[0].line.p1
        self.segs[0].line = self.segs[0].make_offset(offset + self.parts[0].offset, w.line)
        self.segs[0].line.p1 = p1

    def locate_manipulators(self):
        """
            setup manipulators
        """
        for i, f in enumerate(self.segs):

            manipulators = self.parts[i].manipulators
            p0 = f.p0.to_3d()
            p1 = f.p1.to_3d()
            # angle from last to current segment
            if i > 0:
                v0 = self.segs[i - 1].straight(-1, 1).v.to_3d()
                v1 = f.straight(1, 0).v.to_3d()
                manipulators[0].set_pts([p0, v0, v1])

            if type(f).__name__ == "StraightFloor":
                # segment length
                manipulators[1].type_key = 'SIZE'
                manipulators[1].prop1_name = "length"
                manipulators[1].set_pts([p0, p1, (1, 0, 0)])
            else:
                # segment radius + angle
                v0 = (f.p0 - f.c).to_3d()
                v1 = (f.p1 - f.c).to_3d()
                manipulators[1].type_key = 'ARC_ANGLE_RADIUS'
                manipulators[1].prop1_name = "da"
                manipulators[1].prop2_name = "radius"
                manipulators[1].set_pts([f.c.to_3d(), v0, v1])

            # snap manipulator, dont change index !
            manipulators[2].set_pts([p0, p1, (1, 0, 0)])
            # dumb segment id
            manipulators[3].set_pts([p0, p1, (1, 0, 0)])

    def get_verts(self, verts):
        for s in self.segs:
            if "Curved" in type(s).__name__:
                for i in range(16):
                    # x, y = floor.line.lerp(i / 16)
                    verts.append(s.lerp(i / 16).to_3d())
            else:
                # x, y = s.line.p0
                verts.append(s.p0.to_3d())
            """
            for i in range(33):
                x, y = floor.line.lerp(i / 32)
                verts.append((x, y, 0))
            """

    def rotate(self, idx_from, a):
        """
            apply rotation to all following segs
        """
        self.segs[idx_from].rotate(a)
        ca = cos(a)
        sa = sin(a)
        rM = Matrix([
            [ca, -sa],
            [sa, ca]
            ])
        # rotation center
        p0 = self.segs[idx_from].p0
        for i in range(idx_from + 1, len(self.segs)):
            seg = self.segs[i]
            # rotate seg
            seg.rotate(a)
            # rotate delta from rotation center to segment start
            dp = rM * (seg.p0 - p0)
            seg.translate(dp)

    def translate(self, idx_from, dp):
        """
            apply translation to all following segs
        """
        self.segs[idx_from].p1 += dp
        for i in range(idx_from + 1, len(self.segs)):
            self.segs[i].translate(dp)

    def draw(self, context):
        """
            draw generator using gl
        """
        for seg in self.segs:
            seg.draw(context, render=False)

    def limits(self):
        x_size = [s.p0.x for s in self.segs]
        y_size = [s.p0.y for s in self.segs]
        for s in self.segs:
            if "Curved" in type(s).__name__:
                x_size.append(s.c.x + s.r)
                x_size.append(s.c.x - s.r)
                y_size.append(s.c.y + s.r)
                y_size.append(s.c.y - s.r)

        self.xmin = min(x_size)
        self.xmax = max(x_size)
        self.xsize = self.xmax - self.xmin
        self.ymin = min(y_size)
        self.ymax = max(y_size)
        self.ysize = self.ymax - self.ymin

    def cut(self, context, o):
        """
            either external or holes cuts
        """
        self.limits()
        self.as_lines()
        self.is_convex()
        for b in o.children:
            d = archipack_floor_heating_cutter.datablock(b)
            if d is not None:
                g = d.ensure_direction()
                g.change_coordsys(b.matrix_world, o.matrix_world)
                self.slice(g)

    def _add_spline(self, curve, closed, coords):
        spline = curve.splines.new('POLY')
        spline.use_endpoint_u = False
        spline.use_cyclic_u = closed
        spline.points.add(len(coords) - 1)
        for i, coord in enumerate(coords):
            x, y, z = coord
            spline.points[i].co = (x, y, z, 1)

    def bevel(self, coords, radius, a):
        n_coords = len(coords) - 1
        verts = [coords[0]]
        for i, co in enumerate(coords):
            if i > 0 and i < n_coords:
                self.roundedCorner(co, coords[i - 1], coords[i + 1], radius, a, verts)
        verts.append(coords[-1])
        return verts

    def roundedCorner(self, p, p1, p2, radius, a, verts):
        # Vector 1
        u = p1 - p

        # Vector 2
        v = p2 - p

        # Angle between vector 1 and vector 2 divided by 2
        angle = atan2(u.x * v.y - u.y * v.x, u.x * v.x + u.y * v.y) / 2
        # The length of segment between angular point and the
        # points of intersection with the circle of a given radius
        tang = tan(abs(angle))
        segment = radius / tang

        # Check the segment
        length1 = u.length
        length2 = v.length
        length = 0.5 * min(length1, length2)

        if segment > length:
            segment = length
            radius = length * tang

        # Points of intersection are calculated by the proportion between
        # the coordinates of the vector, length of vector and the length of the segment.
        uc = (segment / length1) * u
        vc = (segment / length2) * v
        # Calculation of the coordinates of the circle
        # center by the addition of angular vectors.
        d = (segment ** 2 + radius ** 2) ** 0.5
        c = (uc + vc).normalized() * d
        n1 = uc - c
        n2 = vc - c
        center = p + c
        # StartAngle and EndAngle of arc
        startAngle = atan2(n1.y, n1.x)
        endAngle = atan2(n2.y, n2.x)

        # Sweep angle
        sweepAngle = endAngle - startAngle
        if sweepAngle > pi:
            sweepAngle -= 2 * pi

        if sweepAngle < -pi:
            sweepAngle += 2 * pi

        steps = int(abs(sweepAngle) / a)

        a0 = startAngle
        if steps == 0:
            da = 0
        else:
            da = sweepAngle / steps

        verts.extend([center + radius * Vector((cos(a0 + da * i), sin(a0 + da * i), 0)) for i in range(steps + 1)])

    def floor_heating(self, context, o, d):
        curve = o.data
        curve.splines.clear()
        verts = []
        self.get_verts(verts)
        self._add_spline(curve, True, verts)
        for hole in self.holes:
            verts = [s.p0.to_3d() for s in hole.segs if s.length > 0]
            if len(verts) > 0:
                self._add_spline(curve, True, verts)

        context.scene.update()

        child = None
        for c in o.children:
            if c.type == 'CURVE':
                child = c
                pipes = child.data

        if child is None:
            pipes = bpy.data.curves.new("Pipes", type='CURVE')
            pipes.dimensions = '3D'
            child = bpy.data.objects.new("Pipes", pipes)
            context.scene.objects.link(child)
            child.parent = o
            child.matrix_world = o.matrix_world.copy()

        pipes.splines.clear()
        curves = [o]
        resolution = 1
        # gf = GeometryFactory()
        # init boundarys
        coordsys = Io.getCoordsys(curves)
        tree = Tree(coordsys)
        Q_points = Qtree(coordsys)
        Io.add_curves(Q_points, tree, coordsys, curves, resolution)
        logger.debug("n geoms:%s", tree.ngeoms)
        cw = d.pattern == 'CW'
        start = 0
        center = Vector((0.5 * tree.width, 0.5 * tree.height, 0))
        for s in self.segs:
            length = s.length
            if start + length < d.start_location:
                start += length
            else:
                t = (d.start_location - start) / length
                t_min = 0.5 * d.spacing / length
                n = s.sized_normal(min(max(t_min, t), 1 - t_min), -0.5 * d.spacing)
                p = (n.p + n.v).to_3d() - center
                if cw:
                    v = d.spacing * s.v.normalized().to_3d()
                else:
                    v = -d.spacing * s.v.normalized().to_3d()
        
        print(p, v)      
        
        #Vector((-0.5 * tree.width, -0.5 * tree.height, 0))
        # p += d.spacing * Vector((0.5, 0.5, 0))
        # if cw:
        #    v = Vector((d.spacing, 0, 0))
        # else:
        #    v = Vector((0, d.spacing, 0))

        pf = PathFinder(tree, d.spacing, d.backward, cw)
        pf.start(p, v)
        pf.max_iter = d.max_iter
        run = True
        while run:
            run = pf.next()
        if d.enable_radius:
            a = 12 / 180 * pi
            coords = self.bevel(pf.coords, d.radius, a)
        else:
            coords = pf.coords
        self._add_spline(pipes, False, coords)
        child.location = center
        self.iter = pf.iter
        self.pipe_len = sum([(coords[i - 1] - co).length for i, co in enumerate(coords) if i > 0])
        self.area = 0

    def add_manipulator(self, name, pt1, pt2, pt3):
        m = self.manipulators.add()
        m.prop1_name = name
        m.set_pts([pt1, pt2, pt3])


def update(self, context):
    self.update(context)


def update_type(self, context):

    d = self.find_in_selection(context)

    if d is not None and d.auto_update:

        d.auto_update = False
        # find part index
        idx = 0
        for i, part in enumerate(d.parts):
            if part == self:
                idx = i
                break

        part = d.parts[idx]
        a0 = 0
        if idx > 0:
            g = d.get_generator()
            w0 = g.segs[idx - 1]
            a0 = w0.straight(1).angle
            if "C_" in self.type:
                w = w0.straight_floor_heating(part.a0, part.length)
            else:
                w = w0.curved_floor_heating(part.a0, part.da, part.radius)
        else:
            if "C_" in self.type:
                p = Vector((0, 0))
                v = self.length * Vector((cos(self.a0), sin(self.a0)))
                w = StraightFloor(p, v)
                a0 = pi / 2
            else:
                c = -self.radius * Vector((cos(self.a0), sin(self.a0)))
                w = CurvedFloor(c, self.radius, self.a0, pi)

        # w0 - w - w1
        if idx + 1 == d.n_parts:
            dp = - w.p0
        else:
            dp = w.p1 - w.p0

        if "C_" in self.type:
            part.radius = 0.5 * dp.length
            part.da = pi
            a0 = atan2(dp.y, dp.x) - pi / 2 - a0
        else:
            part.length = dp.length
            a0 = atan2(dp.y, dp.x) - a0

        if a0 > pi:
            a0 -= 2 * pi
        if a0 < -pi:
            a0 += 2 * pi
        part.a0 = a0

        if idx + 1 < d.n_parts:
            # adjust rotation of next part
            part1 = d.parts[idx + 1]
            if "C_" in part.type:
                a0 = part1.a0 - pi / 2
            else:
                a0 = part1.a0 + w.straight(1).angle - atan2(dp.y, dp.x)

            if a0 > pi:
                a0 -= 2 * pi
            if a0 < -pi:
                a0 += 2 * pi
            part1.a0 = a0

        d.auto_update = True


def update_manipulators(self, context):
    self.update(context, manipulable_refresh=True)


def update_path(self, context):
    self.update_path(context)


class archipack_floor_heating_part(PropertyGroup):

    """
        A single manipulable polyline like segment
        polyline like segment line or arc based
    """
    type = EnumProperty(
            items=(
                ('S_SEG', 'Straight', '', 0),
                ('C_SEG', 'Curved', '', 1),
                ),
            default='S_SEG',
            update=update_type
            )
    length = FloatProperty(
            name="Length",
            min=0.01,
            default=2.0,
            update=update
            )
    radius = FloatProperty(
            name="Radius",
            min=0.5,
            default=0.7,
            update=update
            )
    da = FloatProperty(
            name="Angle",
            min=-pi,
            max=pi,
            default=pi / 2,
            subtype='ANGLE', unit='ROTATION',
            update=update
            )
    a0 = FloatProperty(
            name="Start angle",
            min=-2 * pi,
            max=2 * pi,
            default=0,
            subtype='ANGLE', unit='ROTATION',
            update=update
            )
    offset = FloatProperty(
            name="Offset",
            description="Side offset of segment",
            default=0,
            unit='LENGTH', subtype='DISTANCE',
            update=update
            )
    manipulators = CollectionProperty(type=archipack_manipulator)

    def find_in_selection(self, context):
        """
            find witch selected object this instance belongs to
            provide support for "copy to selected"
        """
        selected = [o for o in context.selected_objects]
        for o in selected:
            props = archipack_floor_heating.datablock(o)
            if props:
                for part in props.parts:
                    if part == self:
                        return props
        return None

    def update(self, context, manipulable_refresh=False):
        props = self.find_in_selection(context)
        if props is not None:
            props.update(context, manipulable_refresh)

    def draw(self, context, layout, index):
        box = layout.box()
        # box.prop(self, "type", text=str(index + 1))
        box.label(text="#" + str(index + 1))
        if self.type in ['C_SEG']:
            box.prop(self, "radius")
            box.prop(self, "da")
        else:
            box.prop(self, "length")
        box.prop(self, "a0")


class archipack_floor_heating(ArchipackObject, Manipulable, PropertyGroup):
    n_parts = IntProperty(
            name="Parts",
            min=1,
            default=1, update=update_manipulators
            )
    parts = CollectionProperty(type=archipack_floor_heating_part)
    user_defined_path = StringProperty(
            name="User defined",
            update=update_path
            )
    user_defined_resolution = IntProperty(
            name="Resolution",
            min=1,
            max=128,
            default=12, update=update_path
            )

    # UI layout related
    parts_expand = BoolProperty(
            options={'SKIP_SAVE'},
            default=False
            )
    max_iter = IntProperty(
            name='Max iter',
            description='Maximum iteration',
            min=10,
            default=200,
            update=update
            )
    pattern = EnumProperty(
            name='Floor Pattern',
            items=(("CW", "CW", "regular up = 1"),
                    ("CCW", "CCW", "reverse up = -1 left right")),
            default="CW",
            update=update
            )
    spacing = FloatProperty(
            name='Spacing',
            description='The amount of space between pipes',
            unit='LENGTH', subtype='DISTANCE',
            min=0.01,
            default=0.3,
            precision=2,
            update=update
            )
    enable_radius = BoolProperty(
            name="Enable radius",
            default=True,
            update=update
            )
    radius = FloatProperty(
            name='radius',
            description='Radius',
            unit='LENGTH', subtype='DISTANCE',
            min=0.01,
            default=0.1,
            precision=2,
            update=update
            )
    backward = BoolProperty(
            name="backward",
            default=True,
            update=update
            )

    pipe_len = StringProperty()
    iter = StringProperty()
    area = StringProperty()
    auto_update = BoolProperty(
            options={'SKIP_SAVE'},
            default=True,
            update=update_manipulators
            )
    closed = BoolProperty(
            options={'SKIP_SAVE'},
            default=True
            )
    z = FloatProperty(
            name="dumb z",
            description="Dumb z for manipulator placeholder",
            default=0.01,
            options={'SKIP_SAVE'}
            )
    x_offset = FloatProperty(
            name='Offset',
            description='How much to offset boundary',
            default=0,
            precision=2,
            update=update
            )
    start_location = FloatProperty(
            name="Start location",
            default=0.1,
            unit='LENGTH', subtype='DISTANCE',
            update=update
            )
            
    def get_generator(self):
        g = FloorGenerator(self.parts)
        for part in self.parts:
            # type, radius, da, length
            g.add_part(part)

        g.set_offset(self.x_offset)

        g.close(self.x_offset)
        g.locate_manipulators()
        for i, seg in enumerate(g.segs):
            g.segs[i] = seg.line

        return g

    def update_parts(self, o):

        for i in range(len(self.parts), self.n_parts, -1):
            self.parts.remove(i - 1)

        # add rows
        for i in range(len(self.parts), self.n_parts):
            self.parts.add()

        self.setup_manipulators()

        g = self.get_generator()

        return g

    def is_cw(self, pts):
        p0 = pts[0]
        d = 0
        for p in pts[1:]:
            d += (p.x * p0.y - p.y * p0.x)
            p0 = p
        return d > 0

    def interpolate_bezier(self, pts, wM, p0, p1, resolution):
        # straight segment, worth testing here
        # since this can lower points count by a resolution factor
        # use normalized to handle non linear t
        if (resolution == 0 or 
                (p0.handle_right_type == 'VECTOR' and 
                p1.handle_left_type == 'VECTOR')):
            pts.append(wM * p0.co.to_3d())
        else:
            v = (p1.co - p0.co).normalized()
            d1 = (p0.handle_right - p0.co).normalized()
            d2 = (p1.co - p1.handle_left).normalized()
            if d1 == v and d2 == v:
                pts.append(wM * p0.co.to_3d())
            else:
                seg = interpolate_bezier(wM * p0.co,
                    wM * p0.handle_right,
                    wM * p1.handle_left,
                    wM * p1.co,
                    resolution + 1)
                for i in range(resolution):
                    pts.append(seg[i].to_3d())

    def from_spline(self, context, wM, resolution, spline):
        pts = []
        if spline.type == 'POLY':
            pts = [wM * p.co.to_3d() for p in spline.points]
            if spline.use_cyclic_u:
                pts.append(pts[0])
        elif spline.type == 'BEZIER':
            points = spline.bezier_points
            for i in range(1, len(points)):
                p0 = points[i - 1]
                p1 = points[i]
                self.interpolate_bezier(pts, wM, p0, p1, resolution)
            if spline.use_cyclic_u:
                p0 = points[-1]
                p1 = points[0]
                self.interpolate_bezier(pts, wM, p0, p1, resolution)
                pts.append(pts[0])
            else:
                pts.append(wM * points[-1].co)

        # pretranslate
        o = self.find_in_selection(context, self.auto_update)
        o.matrix_world = self.from_points(pts)

    def from_points(self, pts):

        if self.is_cw(pts):
            pts = list(reversed(pts))

        self.auto_update = False

        self.n_parts = len(pts) - 1

        self.update_parts(None)

        p0 = pts.pop(0)
        tM = Matrix.Translation(p0.copy())
        a0 = 0
        for i, p1 in enumerate(pts):
            dp = p1 - p0
            da = atan2(dp.y, dp.x) - a0
            if da > pi:
                da -= 2 * pi
            if da < -pi:
                da += 2 * pi
            if i >= len(self.parts):
                break
            p = self.parts[i]
            p.length = dp.to_2d().length
            p.dz = dp.z
            p.a0 = da
            a0 += da
            p0 = p1

        self.closed = True
        self.auto_update = True
        return tM
        
    def update_path(self, context):
        user_def_path = context.scene.objects.get(self.user_defined_path)
        if user_def_path is not None and user_def_path.type == 'CURVE':
            self.from_spline(
                context,
                user_def_path.matrix_world,
                self.user_defined_resolution,
                user_def_path.data.splines[0])

    def add_manipulator(self, name, pt1, pt2, pt3):
        m = self.manipulators.add()
        m.prop1_name = name
        m.set_pts([pt1, pt2, pt3])

    def update_manipulators(self):
        self.manipulators.clear()  # clear every time, add new ones
        self.add_manipulator("length", (0, 0, 0), (0, self.length, 0), (-0.4, 0, 0))
        self.add_manipulator("width", (0, 0, 0), (self.width, 0, 0), (0.4, 0, 0))

    def setup_manipulators(self):

        if len(self.manipulators) < 1:
            s = self.manipulators.add()
            s.type_key = "SIZE"
            s.prop1_name = "z"
            s.normal = Vector((0, 1, 0))

        for i in range(self.n_parts):
            p = self.parts[i]
            n_manips = len(p.manipulators)
            if n_manips < 1:
                s = p.manipulators.add()
                s.type_key = "ANGLE"
                s.prop1_name = "a0"
            p.manipulators[0].type_key = 'ANGLE'
            if n_manips < 2:
                s = p.manipulators.add()
                s.type_key = "SIZE"
                s.prop1_name = "length"
            if n_manips < 3:
                s = p.manipulators.add()
                s.type_key = 'WALL_SNAP'
                s.prop1_name = str(i)
                s.prop2_name = 'z'
            if n_manips < 4:
                s = p.manipulators.add()
                s.type_key = 'DUMB_STRING'
                s.prop1_name = str(i + 1)
            p.manipulators[2].prop1_name = str(i)
            p.manipulators[3].prop1_name = str(i + 1)

        self.parts[-1].manipulators[0].type_key = 'DUMB_ANGLE'

    def text(self, context, value, type, precision=2):

        dimension = 1

        if type == 'AREA':
            dimension = 2
        unit_type = 'SIZE'
        unit_mode = 'AUTO'

        label = GlText(
            label="",
            value=value,
            precision=precision,
            unit_mode=unit_mode,
            unit_type=unit_type,
            dimension=dimension
            )
        return label.add_units(context)

    def update(self, context, manipulable_refresh=False):

        o = self.find_in_selection(context, self.auto_update)

        if o is None:
            return

        # clean up manipulators before any data model change
        if manipulable_refresh:
            self.manipulable_disable(context)

        g = self.update_parts(o)

        g.cut(context, o)
        g.floor_heating(context, o, self)

        # enable manipulators rebuild
        if manipulable_refresh:
            self.manipulable_refresh = True

        self.iter = "Iter {}".format(g.iter)
        self.pipe_len = "Len {}".format(self.text(context, g.pipe_len, 'SIZE', 2))
        self.area = "Area {}".format(self.text(context, g.area, 'AREA', 2))

        # restore context
        self.restore_context(context)

    def manipulable_setup(self, context):
        """
            NOTE:
            this one assume context.active_object is the instance this
            data belongs to, failing to do so will result in wrong
            manipulators set on active object
        """
        self.manipulable_disable(context)

        o = context.active_object

        self.setup_manipulators()

        for i, part in enumerate(self.parts):
            if i >= self.n_parts:
                break

            if i > 0:
                # start angle
                self.manip_stack.append(part.manipulators[0].setup(context, o, part))

            # length / radius + angle
            self.manip_stack.append(part.manipulators[1].setup(context, o, part))

            # snap point
            self.manip_stack.append(part.manipulators[2].setup(context, o, self))
            # index
            self.manip_stack.append(part.manipulators[3].setup(context, o, self))

        for m in self.manipulators:
            self.manip_stack.append(m.setup(context, o, self))

    def manipulable_invoke(self, context):
        """
            call this in operator invoke()
        """
        # print("manipulable_invoke")
        if self.manipulate_mode:
            self.manipulable_disable(context)
            return False

        self.manipulable_setup(context)
        self.manipulate_mode = True

        self._manipulable_invoke(context)

        return True


def update_hole(self, context):
    self.update(context, update_parent=True)


def update_operation(self, context):
    self.reverse(context, make_ccw=(self.operation == 'INTERSECTION'))


class archipack_floor_heating_cutter_segment(ArchipackCutterPart, PropertyGroup):
    manipulators = CollectionProperty(type=archipack_manipulator)
    type = EnumProperty(
        name="Type",
        items=(
            ('DEFAULT', 'Side', 'Side with rake', 0),
            ),
        default='DEFAULT',
        update=update_hole
        )

    def find_in_selection(self, context):
        selected = [o for o in context.selected_objects]
        for o in selected:
            d = archipack_floor_heating_cutter.datablock(o)
            if d:
                for part in d.parts:
                    if part == self:
                        return d
        return None

    def draw(self, layout, context, index):
        box = layout.box()
        box.label(text="Part:" + str(index + 1))
        # box.prop(self, "type", text=str(index + 1))
        box.prop(self, "length")
        box.prop(self, "a0")


class archipack_floor_heating_cutter(ArchipackCutter, ArchipackObject, Manipulable, PropertyGroup):
    parts = CollectionProperty(type=archipack_floor_heating_cutter_segment)

    def update_points(self, context, o, pts, update_parent=False):
        """
            Create boundary from roof
        """
        self.auto_update = False
        self.from_points(pts)
        self.auto_update = True
        if update_parent:
            self.update_parent(context, o)

    def update_parent(self, context, o):

        d = archipack_floor_heating.datablock(o.parent)
        if d is not None:
            o.parent.select = True
            context.scene.objects.active = o.parent
            d.update(context)
        o.parent.select = False
        context.scene.objects.active = o


# ------------------------------------------------------------------
# Define panel class to show object parameters in ui panel (N)
# ------------------------------------------------------------------


class ARCHIPACK_PT_floor_heating(Panel):
    bl_idname = "ARCHIPACK_PT_floor_heating"
    bl_label = "Floor heating"
    bl_space_type = "VIEW_3D"
    bl_region_type = "UI"
    bl_category = "Archipack"

    @classmethod
    def poll(cls, context):
        # ensure your object panel only show when active object is the right one
        return archipack_floor_heating.filter(context.active_object)

    def draw(self, context):
        o = context.active_object
        if not archipack_floor_heating.filter(o):
            return
        layout = self.layout
        scene = context.scene
        # retrieve datablock of your object
        props = archipack_floor_heating.datablock(o)
        # manipulate
        layout.operator("archipack.manipulate", icon="HAND")
        layout.separator()
        box = layout.box()
        row = box.row(align=True)

        # Presets operators
        row.operator("archipack.floor_heating_preset_menu",
                     text=bpy.types.ARCHIPACK_OT_floor_heating_preset_menu.bl_label)
        row.operator("archipack.floor_heating_preset",
                      text="",
                      icon='ZOOMIN')
        row.operator("archipack.floor_heating_preset",
                      text="",
                      icon='ZOOMOUT').remove_active = True

        box = layout.box()
        box.operator('archipack.floor_heating_cutter').parent = o.name

        box = layout.box()
        box.label(text="From curve")
        box.prop_search(props, "user_defined_path", scene, "objects", text="", icon='OUTLINER_OB_CURVE')
        if props.user_defined_path != "":
            box.prop(props, 'user_defined_resolution')
        box.prop(props, 'x_offset')
        box.prop(props, 'start_location')
        box = layout.box()
        row = box.row()
        if props.parts_expand:
            row.prop(props, 'parts_expand', icon="TRIA_DOWN", icon_only=True, text="Parts", emboss=False)
            box.prop(props, 'n_parts')
            # box.prop(prop, 'closed')
            for i, part in enumerate(props.parts):
                part.draw(context, layout, i)
        else:
            row.prop(props, 'parts_expand', icon="TRIA_RIGHT", icon_only=True, text="Parts", emboss=False)
        layout.separator()
        box = layout.box()
        box.prop(props, 'pattern', text="")
        box.prop(props, 'spacing')
        box.prop(props, 'enable_radius')
        if props.enable_radius:
            box.prop(props, 'radius')
        box.prop(props, 'max_iter')
        box.prop(props, 'backward')
        box.label(text=props.iter)
        box.label(text=props.pipe_len)
        box.label(text=props.area)
        # thickness


class ARCHIPACK_PT_floor_heating_cutter(Panel):
    bl_idname = "ARCHIPACK_PT_floor_heating_cutter"
    bl_label = "Floor heating obstacle"
    bl_space_type = 'VIEW_3D'
    bl_region_type = 'UI'
    bl_category = 'ArchiPack'

    @classmethod
    def poll(cls, context):
        return archipack_floor_heating_cutter.filter(context.active_object)

    def draw(self, context):
        prop = archipack_floor_heating_cutter.datablock(context.active_object)
        if prop is None:
            return
        layout = self.layout
        scene = context.scene
        box = layout.box()
        box.operator('archipack.manipulate', icon='HAND')
        box.prop(prop, 'operation', text="")
        prop.draw(layout, context)


# ------------------------------------------------------------------
# Define operator class to create object
# ------------------------------------------------------------------


class ARCHIPACK_OT_floor_heating(ArchipackCreateTool, Operator):
    bl_idname = "archipack.floor_heating"
    bl_label = "Floor heating"
    bl_description = "Floor heating pipes"
    bl_category = 'Archipack'
    bl_options = {'REGISTER', 'UNDO'}

    def create(self, context):
        """
            expose only basic params in operator
            use object property for other params
        """
        c = bpy.data.curves.new("Floor heating", type='CURVE')
        c.dimensions = '3D'
        o = bpy.data.objects.new("Floor heating", c)
        d = c.archipack_floor_heating.add()
        # make manipulators selectable
        d.manipulable_selectable = True
        angle_90 = pi / 2
        x, y, = 4, 4
        p = d.parts.add()
        p.a0 = 0
        p.length = y
        p = d.parts.add()
        p.a0 = angle_90
        p.length = x
        p = d.parts.add()
        p.a0 = angle_90
        p.length = y
        p = d.parts.add()
        p.a0 = angle_90
        p.length = x
        d.n_parts = 4
        context.scene.objects.link(o)
        o.select = True
        context.scene.objects.active = o
        self.load_preset(d)
        self.add_material(o)
        return o

    def execute(self, context):
        if context.mode == "OBJECT":
            bpy.ops.object.select_all(action="DESELECT")
            o = self.create(context)
            o.location = context.scene.cursor_location
            # activate manipulators at creation time
            o.select = True
            context.scene.objects.active = o
            self.manipulate()
            return {'FINISHED'}
        else:
            self.report({'WARNING'}, "Option only valid in Object mode")
            return {'CANCELLED'}


class ARCHIPACK_OT_floor_heating_from_curve(ArchipackCreateTool, Operator):
    bl_idname = "archipack.floor_heating_from_curve"
    bl_label = "Floor curve"
    bl_description = "Create a floor from a curve"
    bl_category = 'Archipack'
    bl_options = {'REGISTER', 'UNDO'}

    @classmethod
    def poll(self, context):
        return context.active_object is not None and context.active_object.type == 'CURVE'
    # -----------------------------------------------------
    # Draw (create UI interface)
    # -----------------------------------------------------
    # noinspection PyUnusedLocal

    def draw(self, context):
        layout = self.layout
        row = layout.row()
        row.label("Use Properties panel (N) to define parms", icon='INFO')

    def create(self, context):
        curve = context.active_object
        bpy.ops.archipack.floor_heating(auto_manipulate=self.auto_manipulate, filepath=self.filepath)
        o = context.active_object
        d = archipack_floor_heating.datablock(o)
        d.user_defined_path = curve.name
        return o

    # -----------------------------------------------------
    # Execute
    # -----------------------------------------------------
    def execute(self, context):
        if context.mode == "OBJECT":
            bpy.ops.object.select_all(action="DESELECT")
            self.create(context)
            return {'FINISHED'}
        else:
            self.report({'WARNING'}, "Archipack: Option only valid in Object mode")
            return {'CANCELLED'}


class ARCHIPACK_OT_floor_heating_from_wall(ArchipackCreateTool, Operator):
    bl_idname = "archipack.floor_heating_from_wall"
    bl_label = "->Floor"
    bl_description = "Create a floor from a wall"
    bl_category = 'Archipack'
    bl_options = {'REGISTER', 'UNDO'}

    @classmethod
    def poll(self, context):
        o = context.active_object
        return o is not None and o.data is not None and 'archipack_wall2' in o.data

    def create(self, context):
        wall = context.active_object
        wd = wall.data.archipack_wall2[0]
        bpy.ops.archipack.floor_heating(auto_manipulate=False, filepath=self.filepath)
        o = context.scene.objects.active
        d = archipack_floor_heating.datablock(o)
        d.auto_update = False
        d.closed = True
        d.parts.clear()
        d.n_parts = wd.n_parts + 1
        for part in wd.parts:
            p = d.parts.add()
            if "S_" in part.type:
                p.type = "S_SEG"
            else:
                p.type = "C_SEG"
            p.length = part.length
            p.radius = part.radius
            p.da = part.da
            p.a0 = part.a0

        side = 1
        if wd.flip:
            side = -1
        d.x_offset = -side * 0.5 * (1 - wd.x_offset) * wd.width

        d.auto_update = True
        # pretranslate
        o.matrix_world = wall.matrix_world.copy()
        return o

    # -----------------------------------------------------
    # Execute
    # -----------------------------------------------------
    def execute(self, context):
        if context.mode == "OBJECT":
            bpy.ops.object.select_all(action="DESELECT")
            o = self.create(context)
            o.select = True
            context.scene.objects.active = o
            if self.auto_manipulate:
                bpy.ops.archipack.floor_manipulate('INVOKE_DEFAULT')
            return {'FINISHED'}
        else:
            self.report({'WARNING'}, "Archipack: Option only valid in Object mode")
            return {'CANCELLED'}


class ARCHIPACK_OT_floor_heating_cutter(ArchipackCreateTool, Operator):
    bl_idname = "archipack.floor_heating_cutter"
    bl_label = "Floor Heating Cutter"
    bl_description = "Floor Heating Cutter"
    bl_category = 'Archipack'
    bl_options = {'REGISTER', 'UNDO'}

    parent = StringProperty("")
    curve = StringProperty("")

    def create(self, context):
        m = bpy.data.meshes.new("Floor Cutter")
        o = bpy.data.objects.new("Floor Cutter", m)
        d = m.archipack_floor_heating_cutter.add()
        parent = context.scene.objects.get(self.parent)
        curve = context.scene.objects.get(self.curve)

        if parent is not None:
            o.parent = parent
            bbox = parent.bound_box
            angle_90 = pi / 2
            x0, y0, z = bbox[0]
            x1, y1, z = bbox[6]
            x = 0.2 * (x1 - x0)
            y = 0.2 * (y1 - y0)
            o.matrix_world = parent.matrix_world * Matrix([
                [1, 0, 0, -3 * x],
                [0, 1, 0, 0],
                [0, 0, 1, 0],
                [0, 0, 0, 1]
                ])
            p = d.parts.add()
            p.a0 = - angle_90
            p.length = y
            p = d.parts.add()
            p.a0 = angle_90
            p.length = x
            p = d.parts.add()
            p.a0 = angle_90
            p.length = y
            d.n_parts = 3
            # d.close = True
            # pd = archipack_floor_heating.datablock(parent)
            # pd.boundary = o.name
        else:
            o.location = context.scene.cursor_location
        # make manipulators selectable
        d.manipulable_selectable = True
        context.scene.objects.link(o)
        o.select = True
        context.scene.objects.active = o
        # self.add_material(o)
        self.load_preset(d)
        update_operation(d, context)
        if curve is not None:
            d.user_defined_path = curve.name
        return o

    # -----------------------------------------------------
    # Execute
    # -----------------------------------------------------
    def execute(self, context):
        if context.mode == "OBJECT":
            bpy.ops.object.select_all(action="DESELECT")
            o = self.create(context)
            o.select = True
            context.scene.objects.active = o
            self.manipulate()
            return {'FINISHED'}
        else:
            self.report({'WARNING'}, "Archipack: Option only valid in Object mode")
            return {'CANCELLED'}


# ------------------------------------------------------------------
# Define operator class to manipulate object
# ------------------------------------------------------------------


class ARCHIPACK_OT_floor_heating_preset_menu(PresetMenuOperator, Operator):
    bl_description = "Show Floor heating presets"
    bl_idname = "archipack.floor_heating_preset_menu"
    bl_label = "Presets"
    preset_subdir = "archipack_floor_heating"


class ARCHIPACK_OT_floor_heating_preset(ArchipackPreset, Operator):
    """Add a Floor Heating Preset"""
    bl_idname = "archipack.floor_heating_preset"
    bl_label = "Add Floor heating preset"
    preset_menu = "ARCHIPACK_OT_floor_heating_preset_menu"

    @property
    def blacklist(self):
        return ['manipulators', 'parts', 'n_parts', 'user_defined_path', 'user_defined_resolution']


def register():
    bpy.utils.register_class(archipack_floor_heating_cutter_segment)
    bpy.utils.register_class(archipack_floor_heating_cutter)
    Mesh.archipack_floor_heating_cutter = CollectionProperty(type=archipack_floor_heating_cutter)
    bpy.utils.register_class(ARCHIPACK_OT_floor_heating_cutter)
    bpy.utils.register_class(ARCHIPACK_PT_floor_heating_cutter)
    bpy.utils.register_class(archipack_floor_heating_part)
    bpy.utils.register_class(archipack_floor_heating)
    Curve.archipack_floor_heating = CollectionProperty(type=archipack_floor_heating)
    bpy.utils.register_class(ARCHIPACK_PT_floor_heating)
    bpy.utils.register_class(ARCHIPACK_OT_floor_heating)
    bpy.utils.register_class(ARCHIPACK_OT_floor_heating_preset_menu)
    bpy.utils.register_class(ARCHIPACK_OT_floor_heating_preset)
    bpy.utils.register_class(ARCHIPACK_OT_floor_heating_from_curve)
    bpy.utils.register_class(ARCHIPACK_OT_floor_heating_from_wall)


def unregister():
    bpy.utils.unregister_class(archipack_floor_heating_cutter_segment)
    bpy.utils.unregister_class(archipack_floor_heating_cutter)
    del Mesh.archipack_floor_heating_cutter
    bpy.utils.unregister_class(ARCHIPACK_OT_floor_heating_cutter)
    bpy.utils.unregister_class(ARCHIPACK_PT_floor_heating_cutter)
    bpy.utils.unregister_class(archipack_floor_heating_part)
    bpy.utils.unregister_class(archipack_floor_heating)
    del Curve.archipack_floor_heating
    bpy.utils.unregister_class(ARCHIPACK_PT_floor_heating)
    bpy.utils.unregister_class(ARCHIPACK_OT_floor_heating)
    bpy.utils.unregister_class(ARCHIPACK_OT_floor_heating_preset_menu)
    bpy.utils.unregister_class(ARCHIPACK_OT_floor_heating_preset)
    bpy.utils.unregister_class(ARCHIPACK_OT_floor_heating_from_curve)
    bpy.utils.unregister_class(ARCHIPACK_OT_floor_heating_from_wall)<|MERGE_RESOLUTION|>--- conflicted
+++ resolved
@@ -291,9 +291,7 @@
         return new_seg
 
 
-<<<<<<< HEAD
-=======
-        
+
 class AbstractAnalyser():
     def __init__(self):
         self._result = None
@@ -310,15 +308,15 @@
         if self._result is None:
             self.parse_kwargs(kwargs)
             self.analyse()
-        
-        
+
+
 class AnalyseIntersection(AbstractAnalyser):
     """
       Find closest intersection in the tree
       for given seg
     """
     def __init__(self):
-        AbstractAnalyser.__init__(self)        
+        AbstractAnalyser.__init__(self)
     def _intersect(self):
         _seg = self.seg
         nb, found = self.tree.intersects(_seg)
@@ -330,7 +328,7 @@
             f_seg = self.tree._geoms[i]
             # prevent intesection with touching segment
             if p0 != f_seg.p1:
-                it, pt, u, v = _seg.intersect_ext(f_seg)                
+                it, pt, u, v = _seg.intersect_ext(f_seg)
                 # u and v are limited by tree
                 if it and u > 0 and 1.0001 >= v >= -0.0001:
                     if u < t:
@@ -354,7 +352,7 @@
             if t <= tmax:
                 seg = self.tree._geoms[idx]
         return seg, t
-        
+
 
 class AnalyseObstacle(AbstractAnalyser):
     """
@@ -374,7 +372,7 @@
             f_seg = self.tree._geoms[i]
             # prevent intesection with touching segment
             if p0 != f_seg.p1:
-                it, pt, u, v = _seg.intersect_ext(f_seg)                
+                it, pt, u, v = _seg.intersect_ext(f_seg)
                 # u and v are limited by tree
                 if it and u > 0 and 1.0001 >= v >= -0.0001:
                     if u < t:
@@ -400,25 +398,25 @@
             if t <= tmax:
                 seg = self.tree._geoms[idx]
         return seg, t
-        
-"""    
+
+"""
 a = AnalyseIntersection()
 a.reset()
-a.compute(seg=3, tree=1, d=2)      
-seg, t = a.intersect(dist) 
-"""       
-        
-class AbstractRule():    
-    
+a.compute(seg=3, tree=1, d=2)
+seg, t = a.intersect(dist)
+"""
+
+class AbstractRule():
+
     def __init__(self, apply_immediately):
         self.apply_immediately = apply_immediately
-    
+
     def add_test(self, test):
         self.tests.append(test)
-        
+
     def apply(self, tree, turtle):
-        return 
-    
+        return
+
     def run(self, tree, turtle):
         res = False
         for test in self.tests:
@@ -426,8 +424,8 @@
             if res:
                 self.apply(tree, turtle)
                 break
-        return res    
-  
+        return res
+
 """
 Fast and reliabile way detect obstacles ?
 Init a tree with cutters only !
@@ -435,7 +433,7 @@
 Analysis:
 - intersections in 3 directions
 - obstacles
-- stuck state 
+- stuck state
 
 
 Rule:
@@ -445,10 +443,9 @@
 
 
 """
-     
->>>>>>> 87db6fcd
+
 class PathFinder():
-    
+
     def __init__(self, tree, spacing, allow_backward, cw):
         self.tree = tree
         self.spacing = spacing
@@ -613,7 +610,7 @@
             it, t, idx = self.intersect(self.turtle.right)
             logger.debug("%s hit right %s", self.iter, idx)
             self.last = idx
-        
+
         #################
         # regular segment
         #################
@@ -1332,9 +1329,9 @@
                     v = d.spacing * s.v.normalized().to_3d()
                 else:
                     v = -d.spacing * s.v.normalized().to_3d()
-        
-        print(p, v)      
-        
+
+        print(p, v)
+
         #Vector((-0.5 * tree.width, -0.5 * tree.height, 0))
         # p += d.spacing * Vector((0.5, 0.5, 0))
         # if cw:
@@ -1627,7 +1624,7 @@
             unit='LENGTH', subtype='DISTANCE',
             update=update
             )
-            
+
     def get_generator(self):
         g = FloorGenerator(self.parts)
         for part in self.parts:
@@ -1670,8 +1667,8 @@
         # straight segment, worth testing here
         # since this can lower points count by a resolution factor
         # use normalized to handle non linear t
-        if (resolution == 0 or 
-                (p0.handle_right_type == 'VECTOR' and 
+        if (resolution == 0 or
+                (p0.handle_right_type == 'VECTOR' and
                 p1.handle_left_type == 'VECTOR')):
             pts.append(wM * p0.co.to_3d())
         else:
@@ -1746,7 +1743,7 @@
         self.closed = True
         self.auto_update = True
         return tM
-        
+
     def update_path(self, context):
         user_def_path = context.scene.objects.get(self.user_defined_path)
         if user_def_path is not None and user_def_path.type == 'CURVE':
