--- conflicted
+++ resolved
@@ -1,2028 +1,1955 @@
-# -*- coding:utf-8 -*-
-
-# ##### BEGIN GPL LICENSE BLOCK #####
-#
-#  This program is free software; you can redistribute it and/or
-#  modify it under the terms of the GNU General Public License
-#  as published by the Free Software Foundation; either version 2
-#  of the License, or (at your option) any later version.
-#
-#  This program is distributed in the hope that it will be useful,
-#  but WITHOUT ANY WARRANTY; without even the implied warranty of
-#  MERCHANTABILITY or FITNESS FOR A PARTICULAR PURPOSE.  See the
-#  GNU General Public License for more details.
-#
-#  You should have received a copy of the GNU General Public License
-#  along with this program; if not, write to the Free Software Foundation,
-#  Inc., 51 Franklin Street, Fifth Floor, Boston, MA 02110- 1301, USA.
-#
-# ##### END GPL LICENSE BLOCK #####
-
-# <pep8 compliant>
-
-# ----------------------------------------------------------
-# Author: Stephen Leger (s-leger)
-#
-# ----------------------------------------------------------
-# noinspection PyUnresolvedReferences
-import bpy
-# noinspection PyUnresolvedReferences
-from bpy.types import Operator, PropertyGroup, Mesh, Panel
-from bpy.props import (
-    FloatProperty, BoolProperty, IntProperty, CollectionProperty,
-    StringProperty, EnumProperty
-    )
-from .bmesh_utils import BmeshEdit as bmed
-from .panel import Panel as Lofter
-from mathutils import Vector, Matrix
-from mathutils.geometry import interpolate_bezier
-from math import sin, cos, pi, acos, atan2
-from .archipack_manipulator import Manipulable, archipack_manipulator
-from .archipack_2d import Line, Arc
-from .archipack_preset import ArchipackPreset, PresetMenuOperator
-from .archipack_object import ArchipackCreateTool, ArchipackObject
-from .archipack_dimension import DimensionProvider
-from .archipack_curveman import ArchipackProfile, ArchipackUserDefinedPath
-
-
-class Fence():
-
-    def __init__(self):
-        # total distance from start
-        self.dist = 0
-        self.t_start = 0
-        self.t_end = 0
-        self.dz = 0
-        self.z0 = 0
-
-    def set_offset(self, offset, last=None):
-        """
-            Offset line and compute intersection point
-            between segments
-        """
-        self.line = self.make_offset(offset, last)
-
-    @property
-    def t_diff(self):
-        return self.t_end - self.t_start
-
-    def straight_fence(self, a0, length):
-        s = self.straight(length).rotate(a0)
-        return StraightFence(s.p, s.v)
-
-    def curved_fence(self, a0, da, radius):
-        n = self.normal(1).rotate(a0).scale(radius)
-        if da < 0:
-            n.v = -n.v
-        a0 = n.angle
-        c = n.p - n.v
-        return CurvedFence(c, radius, a0, da)
-
-
-class StraightFence(Fence, Line):
-    def __str__(self):
-        return "t_start:{} t_end:{} dist:{}".format(self.t_start, self.t_end, self.dist)
-
-    def __init__(self, p, v):
-        Fence.__init__(self)
-        Line.__init__(self, p, v)
-
-
-class CurvedFence(Fence, Arc):
-    def __str__(self):
-        return "t_start:{} t_end:{} dist:{}".format(self.t_start, self.t_end, self.dist)
-
-    def __init__(self, c, radius, a0, da):
-        Fence.__init__(self)
-        Arc.__init__(self, c, radius, a0, da)
-
-
-class FenceSegment():
-    def __str__(self):
-        return "t_start:{} t_end:{} n_step:{}  t_step:{} i_start:{} i_end:{}".format(
-            self.t_start, self.t_end, self.n_step, self.t_step, self.i_start, self.i_end)
-
-    def __init__(self, t_start, t_end, n_step, t_step, i_start, i_end):
-        self.t_start = t_start
-        self.t_end = t_end
-        self.n_step = n_step
-        self.t_step = t_step
-        self.i_start = i_start
-        self.i_end = i_end
-
-
-class FenceGenerator():
-
-    def __init__(self, d):
-        self.d = d
-        self.parts = d.parts
-        self.segs = []
-        self.length = 0
-        self.user_defined_post = None
-        self.user_defined_uvs = None
-        self.user_defined_mat = None
-
-    def add_part(self, part):
-
-        if len(self.segs) < 1:
-            s = None
-        else:
-            s = self.segs[-1]
-
-        # start a new fence
-        if s is None:
-            if part.type == 'S_FENCE':
-                p = Vector((0, 0))
-                v = part.length * Vector((cos(part.a0), sin(part.a0)))
-                s = StraightFence(p, v)
-            elif part.type == 'C_FENCE':
-                c = -part.radius * Vector((cos(part.a0), sin(part.a0)))
-                s = CurvedFence(c, part.radius, part.a0, part.da)
-        else:
-            if part.type == 'S_FENCE':
-                s = s.straight_fence(part.a0, part.length)
-            elif part.type == 'C_FENCE':
-                s = s.curved_fence(part.a0, part.da, part.radius)
-
-        # s.dist = self.length
-        # self.length += s.length
-        self.segs.append(s)
-        self.last_type = type
-
-    def set_offset(self, offset):
-        # @TODO:
-        # re-evaluate length of offset line here
-        last = None
-        for seg in self.segs:
-            seg.set_offset(offset, last)
-            last = seg.line
-
-    def param_t(self, angle_limit, post_spacing):
-        """
-            setup corners and fences dz
-            compute index of fences wich belong to each group of fences between corners
-            compute t of each fence
-        """
-        # segments are group of parts separated by limit angle
-        self.segments = []
-        i_start = 0
-        t_start = 0
-        dist_0 = 0
-        z = 0
-        self.length = 0
-        n_parts = len(self.parts) - 1
-        for i, f in enumerate(self.segs):
-            f.dist = self.length
-            self.length += f.line.length
-
-        vz0 = Vector((1, 0))
-        angle_z = 0
-        for i, f in enumerate(self.segs):
-            dz = self.parts[i].dz
-            if f.dist > 0:
-                f.t_start = f.dist / self.length
-            else:
-                f.t_start = 0
-
-            f.t_end = (f.dist + f.line.length) / self.length
-            f.z0 = z
-            f.dz = dz
-            z += dz
-
-            if i < n_parts:
-
-                vz1 = Vector((self.segs[i + 1].length, self.parts[i + 1].dz))
-                angle_z = abs(vz0.angle_signed(vz1))
-                vz0 = vz1
-
-                if (abs(self.parts[i + 1].a0) >= angle_limit or angle_z >= angle_limit):
-                    l_seg = f.dist + f.line.length - dist_0
-                    t_seg = f.t_end - t_start
-                    n_fences = max(1, int(l_seg / post_spacing))
-                    t_fence = t_seg / n_fences
-                    segment = FenceSegment(t_start, f.t_end, n_fences, t_fence, i_start, i)
-                    dist_0 = f.dist + f.line.length
-                    t_start = f.t_end
-                    i_start = i
-                    self.segments.append(segment)
-            
-            part = self.parts[i]
-            manipulators = part.manipulators
-            p0 = f.line.p0.to_3d()
-            p1 = f.line.p1.to_3d()
-            # angle from last to current segment
-            if i > 0:
-                v0 = self.segs[i - 1].line.straight(-1, 1).v.to_3d()
-                v1 = f.line.straight(1, 0).v.to_3d()
-                manipulators[0].set_pts([p0, v0, v1])
-
-            if type(f).__name__ == "StraightFence":
-                # segment length
-                manipulators[1].type_key = 'SIZE'
-                manipulators[1].prop1_name = "length"
-                manipulators[1].set_pts([p0, p1, (1, 0, 0)])
-            else:
-                # segment radius + angle
-                v0 = (f.line.p0 - f.c).to_3d()
-                v1 = (f.line.p1 - f.c).to_3d()
-                manipulators[1].type_key = 'ARC_ANGLE_RADIUS'
-                manipulators[1].prop1_name = "da"
-                manipulators[1].prop2_name = "radius"
-                manipulators[1].set_pts([f.c.to_3d(), v0, v1])
-
-            # snap manipulator, dont change index !
-            manipulators[2].set_pts([p0, p1, (1, 0, 0)])
-            self.d.add_dimension_point(part.uid, p0)
-            if i == n_parts:
-                self.d.add_dimension_point(part.uid + 1, p1)
-            
-        f = self.segs[-1]
-        l_seg = f.dist + f.line.length - dist_0
-        t_seg = f.t_end - t_start
-        n_fences = max(1, int(l_seg / post_spacing))
-        t_fence = t_seg / n_fences
-        segment = FenceSegment(t_start, f.t_end, n_fences, t_fence, i_start, len(self.segs) - 1)
-        self.segments.append(segment)
-
-    def setup_user_defined_post(self, o, post_x, post_y, post_z, post_rotation):
-        self.user_defined_post = o
-        x = o.bound_box[6][0] - o.bound_box[0][0]
-        y = o.bound_box[6][1] - o.bound_box[0][1]
-        z = o.bound_box[6][2] - o.bound_box[0][2]
-        # Prevent 0 division error on objects with single vertex
-        if x != 0:
-            x = post_x / x
-        if y != 0:
-            y = post_y / y
-        if z != 0:
-            z = post_z / z
-        self.user_defined_post_scale = Vector((x, -y, z))
-        m = o.data
-        # create vertex group lookup dictionary for names
-        vgroup_names = {vgroup.index: vgroup.name for vgroup in o.vertex_groups}
-        # create dictionary of vertex group assignments per vertex
-        self.vertex_groups = [[vgroup_names[g.group] for g in v.groups] for v in m.vertices]
-        # uvs
-        uv_act = m.uv_layers.active
-        if uv_act is not None:
-            uv_layer = uv_act.data
-            self.user_defined_uvs = [[uv_layer[li].uv for li in p.loop_indices] for p in m.polygons]
-        else:
-            self.user_defined_uvs = [[(0, 0) for i in p.vertices] for p in m.polygons]
-        # material ids
-        self.user_defined_mat = [p.material_index for p in m.polygons]
-        ca = cos(post_rotation)
-        sa = sin(post_rotation)
-        self.user_rM = Matrix([
-            [ca, -sa, 0, 0],
-            [sa, ca, 0, 0],
-            [0, 0, 1, 0],
-            [0, 0, 0, 1]
-        ])
-
-    def get_user_defined_post(self, tM, z0, z1, z2, slope, post_z, verts, faces, matids, uvs):
-        f = len(verts)
-        m = self.user_defined_post.data
-
-        for i, g in enumerate(self.vertex_groups):
-            co = m.vertices[i].co.copy()
-            co.x *= self.user_defined_post_scale.x
-            co.y *= self.user_defined_post_scale.y
-            co.z *= self.user_defined_post_scale.z
-            co = self.user_rM * co
-            if 'Slope' in g:
-                co.z += co.y * slope
-            verts.append(tM * co)
-        matids += self.user_defined_mat
-        faces += [tuple([i + f for i in p.vertices]) for p in m.polygons]
-        uvs += self.user_defined_uvs
-
-    def get_post(self, post, post_x, post_y, post_z, post_alt, sub_offset_x,
-            id_mat, verts, faces, matids, uvs):
-
-        n, dz, zl = post
-        slope = dz * post_y
-
-        if self.user_defined_post is not None:
-            x, y = -n.v.normalized()
-            p = n.p + sub_offset_x * n.v.normalized()
-            tM = Matrix([
-                [x, y, 0, p.x],
-                [y, -x, 0, p.y],
-                [0, 0, 1, zl + post_alt],
-                [0, 0, 0, 1]
-            ])
-            self.get_user_defined_post(tM, zl, 0, 0, dz, post_z, verts, faces, matids, uvs)
-            return
-
-        z3 = zl + post_z + post_alt - slope
-        z4 = zl + post_z + post_alt + slope
-        z0 = zl + post_alt - slope
-        z1 = zl + post_alt + slope
-        vn = n.v.normalized()
-        dx = post_x * vn
-        dy = post_y * Vector((vn.y, -vn.x))
-        oy = sub_offset_x * vn
-        x0, y0 = n.p - dx + dy + oy
-        x1, y1 = n.p - dx - dy + oy
-        x2, y2 = n.p + dx - dy + oy
-        x3, y3 = n.p + dx + dy + oy
-        f = len(verts)
-        verts.extend([(x0, y0, z0), (x0, y0, z3),
-                    (x1, y1, z1), (x1, y1, z4),
-                    (x2, y2, z1), (x2, y2, z4),
-                    (x3, y3, z0), (x3, y3, z3)])
-        faces.extend([(f, f + 1, f + 3, f + 2),
-                    (f + 2, f + 3, f + 5, f + 4),
-                    (f + 4, f + 5, f + 7, f + 6),
-                    (f + 6, f + 7, f + 1, f),
-                    (f, f + 2, f + 4, f + 6),
-                    (f + 7, f + 5, f + 3, f + 1)])
-        matids.extend([id_mat, id_mat, id_mat, id_mat, id_mat, id_mat])
-        x = [(0, 0), (0, post_z), (post_x, post_z), (post_x, 0)]
-        y = [(0, 0), (0, post_z), (post_y, post_z), (post_y, 0)]
-        z = [(0, 0), (post_x, 0), (post_x, post_y), (0, post_y)]
-        uvs.extend([x, y, x, y, z, z])
-
-    def get_panel(self, subs, altitude, panel_x, panel_z, sub_offset_x, idmat, verts, faces, matids, uvs):
-        n_subs = len(subs)
-        if n_subs < 1:
-            return
-        f = len(verts)
-        x0 = sub_offset_x - 0.5 * panel_x
-        x1 = sub_offset_x + 0.5 * panel_x
-        z0 = 0
-        z1 = panel_z
-        profile = [Vector((x0, z0)), Vector((x1, z0)), Vector((x1, z1)), Vector((x0, z1))]
-        user_path_uv_v = []
-        n_sections = n_subs - 1
-        n, dz, zl = subs[0]
-        p0 = n.p
-        v0 = n.v.normalized()
-        for s, section in enumerate(subs):
-            n, dz, zl = section
-            p1 = n.p
-            if s < n_sections:
-                v1 = subs[s + 1][0].v.normalized()
-            dir = (v0 + v1).normalized()
-            scale = 1 / cos(0.5 * acos(min(1, max(-1, v0 * v1))))
-            for p in profile:
-                x, y = n.p + scale * p.x * dir
-                z = zl + p.y + altitude
-                verts.append((x, y, z))
-            if s > 0:
-                user_path_uv_v.append((p1 - p0).length)
-            p0 = p1
-            v0 = v1
-
-        # build faces using Panel
-        lofter = Lofter(
-            # closed_shape, index, x, y, idmat
-            True,
-            [i for i in range(len(profile))],
-            [p.x for p in profile],
-            [p.y for p in profile],
-            [idmat for i in range(len(profile))],
-            closed_path=False,
-            user_path_uv_v=user_path_uv_v,
-            user_path_verts=n_subs
-            )
-        faces += lofter.faces(16, offset=f, path_type='USER_DEFINED')
-        matids += lofter.mat(16, idmat, idmat, path_type='USER_DEFINED')
-        v = Vector((0, 0))
-        uvs += lofter.uv(16, v, v, v, v, 0, v, 0, 0, path_type='USER_DEFINED')
-
-    def make_subs(self, x, y, z, post_y, altitude,
-            sub_spacing, offset_x, sub_offset_x, mat, verts, faces, matids, uvs):
-
-        t_post = (0.5 * post_y - y) / self.length
-        t_spacing = (sub_spacing + y) / self.length
-
-        for segment in self.segments:
-            t_step = segment.t_step
-            t_start = segment.t_start + t_post
-            s = 0
-            s_sub = t_step - 2 * t_post
-            n_sub = int(s_sub / t_spacing)
-            if n_sub > 0:
-                t_sub = s_sub / n_sub
-            else:
-                t_sub = 1
-            i = segment.i_start
-            while s < segment.n_step:
-                t_cur = t_start + s * t_step
-                for j in range(1, n_sub):
-                    t_s = t_cur + t_sub * j
-                    while self.segs[i].t_end < t_s:
-                        i += 1
-                    f = self.segs[i]
-                    t = (t_s - f.t_start) / f.t_diff
-                    n = f.line.normal(t)
-                    post = (n, f.dz / f.length, f.z0 + f.dz * t)
-                    self.get_post(post, x, y, z, altitude, sub_offset_x, mat, verts, faces, matids, uvs)
-                s += 1
-
-    def make_post(self, x, y, z, altitude, x_offset, mat, verts, faces, matids, uvs):
-
-        for segment in self.segments:
-            t_step = segment.t_step
-            t_start = segment.t_start
-            s = 0
-            i = segment.i_start
-            while s < segment.n_step:
-                t_cur = t_start + s * t_step
-                while self.segs[i].t_end < t_cur:
-                    i += 1
-                f = self.segs[i]
-                t = (t_cur - f.t_start) / f.t_diff
-                n = f.line.normal(t)
-                post = (n, f.dz / f.line.length, f.z0 + f.dz * t)
-                # self.get_post(post, x, y, z, altitude, x_offset, mat, verts, faces, matids, uvs)
-                self.get_post(post, x, y, z, altitude, 0, mat, verts, faces, matids, uvs)
-                s += 1
-
-            if segment.i_end + 1 == len(self.segs):
-                f = self.segs[segment.i_end]
-                n = f.line.normal(1)
-                post = (n, f.dz / f.line.length, f.z0 + f.dz)
-                # self.get_post(post, x, y, z, altitude, x_offset, mat, verts, faces, matids, uvs)
-                self.get_post(post, x, y, z, altitude, 0, mat, verts, faces, matids, uvs)
-
-    def make_panels(self, x, z, post_y, altitude, panel_dist,
-            offset_x, sub_offset_x, idmat, verts, faces, matids, uvs):
-
-        t_post = (0.5 * post_y + panel_dist) / self.length
-        for segment in self.segments:
-            t_step = segment.t_step
-            t_start = segment.t_start
-            s = 0
-            i = segment.i_start
-            while s < segment.n_step:
-                subs = []
-                t_cur = t_start + s * t_step + t_post
-                t_end = t_start + (s + 1) * t_step - t_post
-                # find first section
-                while self.segs[i].t_end < t_cur and i < segment.i_end:
-                    i += 1
-                f = self.segs[i]
-                # 1st section
-                t = (t_cur - f.t_start) / f.t_diff
-                n = f.line.normal(t)
-                subs.append((n, f.dz / f.line.length, f.z0 + f.dz * t))
-                # crossing sections -> new segment
-                while i < segment.i_end:
-                    f = self.segs[i]
-                    if f.t_end < t_end:
-                        if type(f).__name__ == 'CurvedFence':
-                            # cant end after segment
-                            t0 = max(0, (t_cur - f.t_start) / f.t_diff)
-                            t1 = min(1, (t_end - f.t_start) / f.t_diff)
-                            n_s = int(max(1, abs(f.da) * (5) / pi - 1))
-                            dt = (t1 - t0) / n_s
-                            for j in range(1, n_s + 1):
-                                t = t0 + dt * j
-                                n = f.line.sized_normal(t, 1)
-                                # n.p = f.lerp(x_offset)
-                                subs.append((n, f.dz / f.line.length, f.z0 + f.dz * t))
-                        else:
-                            n = f.line.normal(1)
-                            subs.append((n, f.dz / f.line.length, f.z0 + f.dz))
-                    if f.t_end >= t_end:
-                        break
-                    elif f.t_start < t_end:
-                        i += 1
-
-                f = self.segs[i]
-                # last section
-                if type(f).__name__ == 'CurvedFence':
-                    # cant start before segment
-                    t0 = max(0, (t_cur - f.t_start) / f.t_diff)
-                    t1 = min(1, (t_end - f.t_start) / f.t_diff)
-                    n_s = int(max(1, abs(f.da) * (5) / pi - 1))
-                    dt = (t1 - t0) / n_s
-                    for j in range(1, n_s + 1):
-                        t = t0 + dt * j
-                        n = f.line.sized_normal(t, 1)
-                        # n.p = f.lerp(x_offset)
-                        subs.append((n, f.dz / f.line.length, f.z0 + f.dz * t))
-                else:
-                    t = (t_end - f.t_start) / f.t_diff
-                    n = f.line.normal(t)
-                    subs.append((n, f.dz / f.line.length, f.z0 + f.dz * t))
-
-                # self.get_panel(subs, altitude, x, z, 0, idmat, verts, faces, matids, uvs)
-                self.get_panel(subs, altitude, x, z, sub_offset_x, idmat, verts, faces, matids, uvs)
-                s += 1
-
-    def make_profile(self, profile, idmat,
-            x_offset, z_offset, extend, closed, verts, faces, matids, uvs):
-
-        last = None
-        for seg in self.segs:
-            seg.p_line = seg.make_offset(x_offset, last)
-            last = seg.p_line
-
-        n_fences = len(self.segs) - 1
-
-        if n_fences < 0:
-            return
-
-        sections = []
-
-        f = self.segs[0]
-
-        # first step
-        if extend != 0 and f.p_line.length != 0:
-            t = -extend / self.segs[0].p_line.length
-            n = f.p_line.sized_normal(t, 1)
-            # n.p = f.lerp(x_offset)
-            sections.append((n, f.dz / f.p_line.length, f.z0 + f.dz * t))
-
-        # add first section
-        n = f.p_line.sized_normal(0, 1)
-        # n.p = f.lerp(x_offset)
-        sections.append((n, f.dz / f.p_line.length, f.z0))
-
-        for s, f in enumerate(self.segs):
-            if f.p_line.length == 0:
-                continue
-            if type(f).__name__ == 'CurvedFence':
-                n_s = int(max(1, abs(f.da) * 30 / pi - 1))
-                for i in range(1, n_s + 1):
-                    t = i / n_s
-                    n = f.p_line.sized_normal(t, 1)
-                    # n.p = f.lerp(x_offset)
-                    sections.append((n, f.dz / f.p_line.length, f.z0 + f.dz * t))
-            else:
-                n = f.p_line.sized_normal(1, 1)
-                # n.p = f.lerp(x_offset)
-                sections.append((n, f.dz / f.p_line.length, f.z0 + f.dz))
-
-        if extend != 0 and f.p_line.length != 0:
-            t = 1 + extend / self.segs[-1].p_line.length
-            n = f.p_line.sized_normal(t, 1)
-            # n.p = f.lerp(x_offset)
-            sections.append((n, f.dz / f.p_line.length, f.z0 + f.dz * t))
-
-        user_path_verts = len(sections)
-        offset = len(verts)
-        if user_path_verts > 0:
-            user_path_uv_v = []
-            n, dz, z0 = sections[-1]
-            sections[-1] = (n, dz, z0)
-            n_sections = user_path_verts - 1
-            n, dz, zl = sections[0]
-            p0 = n.p
-            v0 = n.v.normalized()
-            for s, section in enumerate(sections):
-                n, dz, zl = section
-                p1 = n.p
-                if s < n_sections:
-                    v1 = sections[s + 1][0].v.normalized()
-                dir = (v0 + v1).normalized()
-                scale = min(10, 1 / cos(0.5 * acos(min(1, max(-1, v0 * v1)))))
-                for p in profile:
-                    # x, y = n.p + scale * (x_offset + p.x) * dir
-                    x, y = n.p + scale * p.x * dir
-                    z = zl + p.y + z_offset
-                    verts.append((x, y, z))
-                if s > 0:
-                    user_path_uv_v.append((p1 - p0).length)
-                p0 = p1
-                v0 = v1
-
-            # build faces using Panel
-            lofter = Lofter(
-                # closed_shape, index, x, y, idmat
-                closed,
-                [i for i in range(len(profile))],
-                [p.x for p in profile],
-                [p.y for p in profile],
-                [idmat for i in range(len(profile))],
-                closed_path=False,
-                user_path_uv_v=user_path_uv_v,
-                user_path_verts=user_path_verts
-                )
-            faces += lofter.faces(16, offset=offset, path_type='USER_DEFINED')
-            matids += lofter.mat(16, idmat, idmat, path_type='USER_DEFINED')
-            v = Vector((0, 0))
-            uvs += lofter.uv(16, v, v, v, v, 0, v, 0, 0, path_type='USER_DEFINED')
-
-
-def update(self, context):
-    self.update(context)
-
-
-def update_manipulators(self, context):
-    self.update(context, manipulable_refresh=True)
-
-
-def update_path(self, context):
-    self.update_path(context)
-
-
-def update_type(self, context):
-
-    d = self.find_datablock_in_selection(context)
-
-    if d is not None and d.auto_update:
-
-        d.auto_update = False
-        # find part index
-        idx = 0
-        for i, part in enumerate(d.parts):
-            if part == self:
-                idx = i
-                break
-        part = d.parts[idx]
-        a0 = 0
-        if idx > 0:
-            g = d.get_generator()
-            w0 = g.segs[idx - 1]
-            a0 = w0.straight(1).angle
-            if "C_" in self.type:
-                w = w0.straight_fence(part.a0, part.length)
-            else:
-                w = w0.curved_fence(part.a0, part.da, part.radius)
-        else:
-            if "C_" in self.type:
-                p = Vector((0, 0))
-                v = self.length * Vector((cos(self.a0), sin(self.a0)))
-                w = StraightFence(p, v)
-                a0 = pi / 2
-            else:
-                c = -self.radius * Vector((cos(self.a0), sin(self.a0)))
-                w = CurvedFence(c, self.radius, self.a0, pi)
-
-        # not closed, see wall
-        # for closed ability
-        dp = w.p1 - w.p0
-
-        if "C_" in self.type:
-            part.radius = 0.5 * dp.length
-            part.da = pi
-            a0 = atan2(dp.y, dp.x) - pi / 2 - a0
-        else:
-            part.length = dp.length
-            a0 = atan2(dp.y, dp.x) - a0
-
-        if a0 > pi:
-            a0 -= 2 * pi
-        if a0 < -pi:
-            a0 += 2 * pi
-        part.a0 = a0
-
-        if idx + 1 < d.n_parts:
-            # adjust rotation of next part
-            part1 = d.parts[idx + 1]
-            if "C_" in part.type:
-                a0 = part1.a0 - pi / 2
-            else:
-                a0 = part1.a0 + w.straight(1).angle - atan2(dp.y, dp.x)
-
-            if a0 > pi:
-                a0 -= 2 * pi
-            if a0 < -pi:
-                a0 += 2 * pi
-            part1.a0 = a0
-
-        d.auto_update = True
-
-
-materials_enum = (
-            ('0', 'Wood', '', 0),
-            ('1', 'Metal', '', 1),
-            ('2', 'Glass', '', 2)
-            )
-
-
-class archipack_fence_part(PropertyGroup):
-    type = EnumProperty(
-            items=(
-                ('S_FENCE', 'Straight fence', '', 0),
-                ('C_FENCE', 'Curved fence', '', 1),
-                ),
-            default='S_FENCE',
-            update=update_type
-            )
-    length = FloatProperty(
-            name="Length",
-            min=0.001,
-            default=2.0,
-            unit='LENGTH', subtype='DISTANCE',
-            update=update
-            )
-    radius = FloatProperty(
-            name="Radius",
-            min=0.001,
-            default=0.7,
-            unit='LENGTH', subtype='DISTANCE',
-            update=update
-            )
-    da = FloatProperty(
-            name="Angle",
-            min=-pi,
-            max=pi,
-            default=pi / 2,
-            subtype='ANGLE', unit='ROTATION',
-            update=update
-            )
-    a0 = FloatProperty(
-            name="Start angle",
-            min=-2 * pi,
-            max=2 * pi,
-            default=0,
-            subtype='ANGLE', unit='ROTATION',
-            update=update
-            )
-    dz = FloatProperty(
-            name="delta z",
-            default=0,
-            unit='LENGTH', subtype='DISTANCE'
-            )
-            
-    # DimensionProvider
-    uid = IntProperty(default=0)
-    
-    manipulators = CollectionProperty(type=archipack_manipulator)
-
-    def find_datablock_in_selection(self, context):
-        """
-            find witch selected object this instance belongs to
-            provide support for "copy to selected"
-        """
-        selected = [o for o in context.selected_objects]
-        for o in selected:
-            props = archipack_fence.datablock(o)
-            if props is not None:
-                for part in props.parts:
-                    if part == self:
-                        return props
-        return None
-
-    def update(self, context, manipulable_refresh=False):
-        props = self.find_datablock_in_selection(context)
-        if props is not None:
-            props.update(context, manipulable_refresh)
-
-    def draw(self, layout, context, index):
-        box = layout.box()
-        row = box.row()
-        row.prop(self, "type", text=str(index + 1))
-        if self.type in ['C_FENCE']:
-            row = box.row()
-            row.prop(self, "radius")
-            row = box.row()
-            row.prop(self, "da")
-        else:
-            row = box.row()
-            row.prop(self, "length")
-        row = box.row()
-        row.prop(self, "a0")
-
-
-class archipack_fence_rail(ArchipackProfile, PropertyGroup):
-    x = FloatProperty(
-            name="Width",
-            default=0.05,
-            min=0.001,
-            precision=2, step=1,
-            unit='LENGTH',
-            update=update
-            )
-    z = FloatProperty(
-            name="Height",
-            default=0.05,
-            min=0.001,
-            precision=2, step=1,
-            unit='LENGTH',
-            update=update
-            )
-    offset = FloatProperty(
-            name="Offset",
-            default=0,
-            precision=2, step=1,
-            unit='LENGTH',
-            update=update
-            )
-    extend = FloatProperty(
-            name="Extend",
-            default=0,
-            precision=2, step=1,
-            unit='LENGTH',
-            update=update
-            )
-    alt = FloatProperty(
-            name="Altitude",
-            default=1.0,
-            precision=2, step=1,
-            unit='LENGTH',
-            update=update
-            )
-    profil = EnumProperty(
-            name="Profil",
-            items=(
-                ('SQUARE', 'Square', '', 0),
-                ('CIRCLE', 'Circle', '', 1),
-                ('SAFETY', 'Safety rail', '', 2),
-                ('USER', 'User defined', '', 3)
-                ),
-            default='SQUARE',
-            update=update
-            )
-    mat = EnumProperty(
-        items=materials_enum,
-        default='0',
-        update=update
-        )
-    auto_update = BoolProperty(
-        options={'SKIP_SAVE'},
-        default=True
-        )
-        
-    def refresh_profile_size(self, x, y):
-        self.x = x
-        self.z = y
-        
-    def find_datablock_in_selection(self, context):
-        """
-            find witch selected object this instance belongs to
-            provide support for "copy to selected"
-        """
-        selected = [o for o in context.selected_objects]
-        for o in selected:
-            props = archipack_fence.datablock(o)
-            if props is not None:
-                for rail in props.rails:
-                    if rail == self:
-                        return props
-        return None
-
-    def update(self, context, manipulable_refresh=False):
-        if self.auto_update:        
-            props = self.find_datablock_in_selection(context)
-            if props is not None:
-                props.update(context, manipulable_refresh)
-
-    def draw(self, context, layout):
-        layout.prop(self, 'profil')
-        if self.profil == 'USER':
-            self.draw_user_profile(context, layout)
-        layout.prop(self, 'x')
-        layout.prop(self, 'z')
-        layout.prop(self, 'alt')
-        layout.prop(self, 'offset')
-        layout.prop(self, 'extend')
-        layout.prop(self, 'mat')
-<<<<<<< HEAD
-=======
-        if self.profil == 'USER':
-            row = layout.row(align=True)
-            row.prop_search(self, "user_profil", context.scene, "objects", text="", icon='OUTLINER_OB_CURVE')
-            row.operator("archipack.fence_update", icon="FILE_REFRESH", text="")
-        
->>>>>>> ed22025d
-        
-        
-class archipack_fence(ArchipackObject, ArchipackUserDefinedPath, Manipulable, DimensionProvider, PropertyGroup):
-
-    parts = CollectionProperty(type=archipack_fence_part)
-    user_path_reverse = BoolProperty(
-            name="Reverse",
-            default=False,
-            update=update_path
-            )
-    user_defined_spline = IntProperty(
-            name="Spline index",
-            min=0,
-            default=0,
-            update=update_path
-            )
-    n_parts = IntProperty(
-            name="Parts",
-            min=1,
-            default=1, update=update_manipulators
-            )
-    x_offset = FloatProperty(
-            name="Offset",
-            default=0.0, precision=2, step=1,
-            unit='LENGTH', subtype='DISTANCE',
-            update=update
-            )
-
-    radius = FloatProperty(
-            name="Radius",
-            min=0.01,
-            default=0.7,
-            unit='LENGTH', subtype='DISTANCE',
-            update=update
-            )
-    da = FloatProperty(
-            name="Angle",
-            min=-pi,
-            max=pi,
-            default=pi / 2,
-            subtype='ANGLE', unit='ROTATION',
-            update=update
-            )
-    angle_limit = FloatProperty(
-            name="Angle",
-            min=0,
-            max=2 * pi,
-            default=pi / 8,
-            subtype='ANGLE', unit='ROTATION',
-            update=update_manipulators
-            )
-    shape = EnumProperty(
-            items=(
-                ('RECTANGLE', 'Straight', '', 0),
-                ('CIRCLE', 'Curved ', '', 1)
-                ),
-            default='RECTANGLE',
-            update=update
-            )
-    post = BoolProperty(
-            name='Enable',
-            default=True,
-            update=update
-            )
-    post_spacing = FloatProperty(
-            name="Spacing",
-            min=0.1,
-            default=1.0, precision=2, step=1,
-            unit='LENGTH', subtype='DISTANCE',
-            update=update
-            )
-    post_x = FloatProperty(
-            name="Width",
-            min=0.001,
-            default=0.04, precision=2, step=1,
-            unit='LENGTH', subtype='DISTANCE',
-            update=update
-            )
-    post_y = FloatProperty(
-            name="Length",
-            min=0.001, max=1000,
-            default=0.04, precision=2, step=1,
-            unit='LENGTH', subtype='DISTANCE',
-            update=update
-            )
-    post_z = FloatProperty(
-            name="Height",
-            min=0.001,
-            default=1, precision=2, step=1,
-            unit='LENGTH', subtype='DISTANCE',
-            update=update
-            )
-    post_alt = FloatProperty(
-            name="Altitude",
-            default=0, precision=2, step=1,
-            unit='LENGTH', subtype='DISTANCE',
-            update=update
-            )
-    post_rotation = FloatProperty(
-            name="Rotation",
-            min=-pi,
-            max=pi,
-            default=pi / 2,
-            subtype='ANGLE', unit='ROTATION',
-            update=update
-            )
-    user_defined_post_enable = BoolProperty(
-            name="User",
-            update=update,
-            default=True
-            )
-    user_defined_post = StringProperty(
-            name="User defined",
-            update=update
-            )
-    idmat_post = EnumProperty(
-            name="Post",
-            items=materials_enum,
-            default='1',
-            update=update
-            )
-    subs = BoolProperty(
-            name='Enable',
-            default=False,
-            update=update
-            )
-    subs_spacing = FloatProperty(
-            name="Spacing",
-            min=0.05,
-            default=0.10, precision=2, step=1,
-            unit='LENGTH', subtype='DISTANCE',
-            update=update
-            )
-    subs_x = FloatProperty(
-            name="Width",
-            min=0.001,
-            default=0.02, precision=2, step=1,
-            unit='LENGTH', subtype='DISTANCE',
-            update=update
-            )
-    subs_y = FloatProperty(
-            name="Length",
-            min=0.001,
-            default=0.02, precision=2, step=1,
-            unit='LENGTH', subtype='DISTANCE',
-            update=update
-            )
-    subs_z = FloatProperty(
-            name="Height",
-            min=0.001,
-            default=1, precision=2, step=1,
-            unit='LENGTH', subtype='DISTANCE',
-            update=update
-            )
-    subs_alt = FloatProperty(
-            name="Altitude",
-            default=0, precision=2, step=1,
-            unit='LENGTH', subtype='DISTANCE',
-            update=update
-            )
-    subs_offset_x = FloatProperty(
-            name="Offset",
-            default=0.0, precision=2, step=1,
-            unit='LENGTH', subtype='DISTANCE',
-            update=update
-            )
-    subs_bottom = EnumProperty(
-            name="Bottom",
-            items=(
-                ('STEP', 'Follow step', '', 0),
-                ('LINEAR', 'Linear', '', 1),
-                ),
-            default='STEP',
-            update=update
-            )
-    subs_rotation = FloatProperty(
-            name="Rotation",
-            min=-pi,
-            max=pi,
-            default=pi / 2,
-            subtype='ANGLE', unit='ROTATION',
-            update=update
-            )
-    user_defined_subs_enable = BoolProperty(
-            name="User",
-            update=update,
-            default=True
-            )
-    user_defined_subs = StringProperty(
-            name="User defined",
-            update=update
-            )
-    idmat_subs = EnumProperty(
-            name="Subs",
-            items=materials_enum,
-            default='1',
-            update=update
-            )
-    panel = BoolProperty(
-            name='Enable',
-            default=True,
-            update=update
-            )
-    panel_alt = FloatProperty(
-            name="Altitude",
-            default=0.25, precision=2, step=1,
-            unit='LENGTH', subtype='DISTANCE',
-            update=update
-            )
-    panel_x = FloatProperty(
-            name="Width",
-            min=0.001,
-            default=0.01, precision=2, step=1,
-            unit='LENGTH', subtype='DISTANCE',
-            update=update
-            )
-    panel_z = FloatProperty(
-            name="Height",
-            min=0.001,
-            default=0.6, precision=2, step=1,
-            unit='LENGTH', subtype='DISTANCE',
-            update=update
-            )
-    panel_dist = FloatProperty(
-            name="Spacing",
-            min=0.001,
-            default=0.05, precision=2, step=1,
-            unit='LENGTH', subtype='DISTANCE',
-            update=update
-            )
-    panel_offset_x = FloatProperty(
-            name="Offset",
-            default=0.0, precision=2, step=1,
-            unit='LENGTH', subtype='DISTANCE',
-            update=update
-            )
-    idmat_panel = EnumProperty(
-            name="Panels",
-            items=materials_enum,
-            default='2',
-            update=update
-            )
-    rail = BoolProperty(
-            name="Enable",
-            update=update,
-            default=False
-            )
-    rail_n = IntProperty(
-            name="#",
-            default=1,
-            min=0,
-            max=31,
-            update=update
-            )
-    rails = CollectionProperty(type=archipack_fence_rail)
-    """
-    # Rails v1.x might re-enable to make old presets loadable
-    # but not certain it is a good thing
-    rail_x = FloatVectorProperty(
-            name="Width",
-            default=[
-                0.05, 0.05, 0.05, 0.05, 0.05, 0.05, 0.05, 0.05,
-                0.05, 0.05, 0.05, 0.05, 0.05, 0.05, 0.05, 0.05,
-                0.05, 0.05, 0.05, 0.05, 0.05, 0.05, 0.05, 0.05,
-                0.05, 0.05, 0.05, 0.05, 0.05, 0.05, 0.05
-            ],
-            size=31,
-            min=0.001,
-            precision=2, step=1,
-            unit='LENGTH',
-            update=update
-            )
-    rail_z = FloatVectorProperty(
-            name="Height",
-            default=[
-                0.05, 0.05, 0.05, 0.05, 0.05, 0.05, 0.05, 0.05,
-                0.05, 0.05, 0.05, 0.05, 0.05, 0.05, 0.05, 0.05,
-                0.05, 0.05, 0.05, 0.05, 0.05, 0.05, 0.05, 0.05,
-                0.05, 0.05, 0.05, 0.05, 0.05, 0.05, 0.05
-            ],
-            size=31,
-            min=0.001,
-            precision=2, step=1,
-            unit='LENGTH',
-            update=update
-            )
-    rail_offset = FloatVectorProperty(
-            name="Offset",
-            default=[
-                0, 0, 0, 0, 0, 0, 0, 0,
-                0, 0, 0, 0, 0, 0, 0, 0,
-                0, 0, 0, 0, 0, 0, 0, 0,
-                0, 0, 0, 0, 0, 0, 0
-            ],
-            size=31,
-            precision=2, step=1,
-            unit='LENGTH',
-            update=update
-            )
-    rail_alt = FloatVectorProperty(
-            name="Altitude",
-            default=[
-                1.0, 1.0, 1.0, 1.0, 1.0, 1.0, 1.0, 1.0,
-                1.0, 1.0, 1.0, 1.0, 1.0, 1.0, 1.0, 1.0,
-                1.0, 1.0, 1.0, 1.0, 1.0, 1.0, 1.0, 1.0,
-                1.0, 1.0, 1.0, 1.0, 1.0, 1.0, 1.0
-            ],
-            size=31,
-            precision=2, step=1,
-            unit='LENGTH',
-            update=update
-            )
-    rail_type = IntVectorProperty(
-            name="Profil",
-            default=[1, 1, 1, 1, 1, 1, 1, 1,
-                1, 1, 1, 1, 1, 1, 1, 1,
-                1, 1, 1, 1, 1, 1, 1, 1,
-                1, 1, 1, 1, 1, 1, 1
-            ],
-            size=31,
-            update=update
-            )
-    rail_mat = CollectionProperty(type=archipack_fence_material)
-    """
-    handrail = BoolProperty(
-            name="Enable",
-            update=update,
-            default=True
-            )
-    handrail_offset = FloatProperty(
-            name="Offset",
-            default=0.0, precision=2, step=1,
-            unit='LENGTH', subtype='DISTANCE',
-            update=update
-            )
-    handrail_alt = FloatProperty(
-            name="Altitude",
-            default=1.0, precision=2, step=1,
-            unit='LENGTH', subtype='DISTANCE',
-            update=update
-            )
-    handrail_extend = FloatProperty(
-            name="Extend",
-            min=0,
-            default=0.1, precision=2, step=1,
-            unit='LENGTH', subtype='DISTANCE',
-            update=update
-            )
-    handrail_slice = BoolProperty(
-            name='Slice',
-            default=True,
-            update=update
-            )
-    handrail_slice_right = BoolProperty(
-            name='Slice',
-            default=True,
-            update=update
-            )
-    handrail_profil = EnumProperty(
-            name="Profil",
-            items=(
-                ('SQUARE', 'Square', '', 0),
-                ('CIRCLE', 'Circle', '', 1),
-                ('COMPLEX', 'Circle over square', '', 2)
-                ),
-            default='SQUARE',
-            update=update
-            )
-    handrail_x = FloatProperty(
-            name="Width",
-            min=0.001,
-            default=0.04, precision=2, step=1,
-            unit='LENGTH', subtype='DISTANCE',
-            update=update
-            )
-    handrail_y = FloatProperty(
-            name="Height",
-            min=0.001,
-            default=0.04, precision=2, step=1,
-            unit='LENGTH', subtype='DISTANCE',
-            update=update
-            )
-    handrail_radius = FloatProperty(
-            name="Radius",
-            min=0.001,
-            default=0.02, precision=2, step=1,
-            unit='LENGTH', subtype='DISTANCE',
-            update=update
-            )
-    idmat_handrail = EnumProperty(
-            name="Handrail",
-            items=materials_enum,
-            default='0',
-            update=update
-            )
-
-    # UI layout related
-    parts_expand = BoolProperty(
-            options={'SKIP_SAVE'},
-            default=False
-            )
-    rail_expand = BoolProperty(
-            options={'SKIP_SAVE'},
-            default=False
-            )
-    idmats_expand = BoolProperty(
-            options={'SKIP_SAVE'},
-            default=False
-            )
-    handrail_expand = BoolProperty(
-            options={'SKIP_SAVE'},
-            default=False
-            )
-    post_expand = BoolProperty(
-            options={'SKIP_SAVE'},
-            default=False
-            )
-    panel_expand = BoolProperty(
-            options={'SKIP_SAVE'},
-            default=False
-            )
-    subs_expand = BoolProperty(
-            options={'SKIP_SAVE'},
-            default=False
-            )
-
-    # Flag to prevent mesh update while making bulk changes over variables
-    # use :
-    # .auto_update = False
-    # bulk changes
-    # .auto_update = True
-    auto_update = BoolProperty(
-            options={'SKIP_SAVE'},
-            default=True,
-            update=update_manipulators
-            )
-
-    def setup_manipulators(self):
-
-        if len(self.manipulators) == 0:
-            s = self.manipulators.add()
-            s.prop1_name = "width"
-            s = self.manipulators.add()
-            s.prop1_name = "height"
-            s.normal = Vector((0, 1, 0))
-
-        for i in range(self.n_parts):
-            p = self.parts[i]
-            n_manips = len(p.manipulators)
-            if n_manips == 0:
-                s = p.manipulators.add()
-                s.type_key = "ANGLE"
-                s.prop1_name = "a0"
-                s = p.manipulators.add()
-                s.type_key = "SIZE"
-                s.prop1_name = "length"
-                s = p.manipulators.add()
-                # s.type_key = 'SNAP_POINT'
-                s.type_key = 'WALL_SNAP'
-                s.prop1_name = str(i)
-                s.prop2_name = 'post_z'
-
-    def update_parts(self):
-
-        # remove rails materials
-        for i in range(len(self.rails), self.rail_n, -1):
-            self.rails.remove(i - 1)
-
-        # add rails
-        for i in range(len(self.rails), self.rail_n):
-            self.rails.add()
-
-        # remove parts
-        for i in range(len(self.parts), self.n_parts, -1):
-            self.parts.remove(i - 1)
-
-        # add parts
-        for i in range(len(self.parts), self.n_parts):
-            self.parts.add()
-        
-        for p in self.parts:
-            if p.uid == 0:
-                self.create_uid(p)
-                
-        self.setup_manipulators()
-    
-    def from_spline(self, context, wM, resolution, spline):
-
-        o = self.find_in_selection(context)
-
-        if o is None:
-            return
-
-        auto_update = self.auto_update
-        self.auto_update = False
-
-<<<<<<< HEAD
-        pts = self.coords_from_spline(spline, wM, resolution)
-=======
-        pts = self.pts_from_spline(spline, wM, resolution)
->>>>>>> ed22025d
-        self.n_parts = len(pts) - 1
-        self.update_parts()
-        
-        if len(pts) < 1:
-            return
-
-        if self.user_path_reverse:
-            pts = list(reversed(pts))
-
-        o.matrix_world = Matrix.Translation(pts[0].copy())
-
-        p0 = pts.pop(0)
-        a0 = 0
-        for i, p1 in enumerate(pts):
-            dp = p1 - p0
-            da = atan2(dp.y, dp.x) - a0
-            if da > pi:
-                da -= 2 * pi
-            if da < -pi:
-                da += 2 * pi
-            p = self.parts[i]
-            p.length = dp.to_2d().length
-            p.dz = dp.z
-            p.a0 = da
-            a0 += da
-            p0 = p1
-
-        self.auto_update = auto_update
-
-    def update_path(self, context):
-        path = context.scene.objects.get(self.user_defined_path)
-        if path is not None and path.type == 'CURVE':
-            splines = path.data.splines
-            if len(splines) > self.user_defined_spline:
-                self.from_spline(
-                    context,
-                    path.matrix_world,
-                    self.user_defined_resolution,
-                    splines[self.user_defined_spline])
-
-    def get_generator(self):
-        g = FenceGenerator(self)
-        for part in self.parts:
-            # type, radius, da, length
-            g.add_part(part)
-
-        g.set_offset(self.x_offset)
-        # param_t(da, part_length)
-        g.param_t(self.angle_limit, self.post_spacing)
-        return g
-
-    def update(self, context, manipulable_refresh=False):
-
-        o = self.find_in_selection(context, self.auto_update)
-
-        if o is None:
-            return
-
-        # clean up manipulators before any data model change
-        if manipulable_refresh:
-            self.manipulable_disable(context)
-
-        self.update_parts()
-
-        verts = []
-        faces = []
-        matids = []
-        uvs = []
-
-        g = self.get_generator()
-
-        # depth at bottom
-        # self.manipulators[1].set_pts([(0, 0, 0), (0, 0, self.height), (1, 0, 0)])
-
-        if self.user_defined_post_enable:
-            # user defined posts
-            user_def_post = context.scene.objects.get(self.user_defined_post)
-            if user_def_post is not None and user_def_post.type == 'MESH':
-                g.setup_user_defined_post(user_def_post, self.post_x, self.post_y, self.post_z, self.post_rotation)
-
-        if self.post:
-            g.make_post(0.5 * self.post_x, 0.5 * self.post_y, self.post_z,
-                    self.post_alt, self.x_offset,
-                    int(self.idmat_post), verts, faces, matids, uvs)
-
-        # reset user def posts
-        g.user_defined_post = None
-
-        # user defined subs
-        if self.user_defined_subs_enable:
-            user_def_subs = context.scene.objects.get(self.user_defined_subs)
-            if user_def_subs is not None and user_def_subs.type == 'MESH':
-                g.setup_user_defined_post(user_def_subs, self.subs_x, self.subs_y, self.subs_z, self.subs_rotation)
-
-        if self.subs:
-            g.make_subs(0.5 * self.subs_x, 0.5 * self.subs_y, self.subs_z,
-                    self.post_y, self.subs_alt, self.subs_spacing,
-                    self.x_offset, self.subs_offset_x, int(self.idmat_subs), verts, faces, matids, uvs)
-
-        g.user_defined_post = None
-
-        if self.panel:
-            g.make_panels(0.5 * self.panel_x, self.panel_z, self.post_y,
-                    self.panel_alt, self.panel_dist, self.x_offset, self.panel_offset_x,
-                    int(self.idmat_panel), verts, faces, matids, uvs)
-
-        if self.rail:
-            for i in range(self.rail_n):
-                rd = self.rails[i]
-                x = 0.5 * rd.x
-                y = rd.z
-                closed = True
-
-                if rd.profil == 'SQUARE':
-                    rail = [Vector((-x, y)), Vector((-x, 0)), Vector((x, 0)), Vector((x, y))]
-                elif rd.profil == 'ROUND':
-                    rail = [Vector((x * sin(0.1 * -a * pi), x * (0.5 + cos(0.1 * -a * pi)))) for a in range(0, 20)]
-
-                elif rd.profil == 'SAFETY':
-                    closed = False
-                    rail = [Vector((i * x, j * y)) for i, j in [(0, -0.5),
-                        (1, -0.35714),
-                        (1, -0.21429),
-                        (0, -0.07143),
-                        (0, 0.07143),
-                        (1, 0.21429),
-                        (1, 0.35714),
-                        (0, 0.5)]]
-<<<<<<< HEAD
-                elif rd.profil == 'USER':
-                    curve = rd.update_profile(context)
-=======
-                elif self.rails[i].profil == 'USER':
-                    curve = context.scene.objects.get(self.rails[i].user_profil)
->>>>>>> ed22025d
-                    if curve and curve.type == 'CURVE':
-                        spline = curve.data.splines[0]
-                        sx = rd.x / rd.user_profile_dimension.x
-                        sy = rd.z / rd.user_profile_dimension.y
-                        wM = Matrix([
-                            [sx, 0, 0, 0],
-                            [0, sy, 0, 0],
-                            [0, 0, 1, 0],
-                            [0, 0, 0, 1]
-                            ])
-                        rail = self.coords_from_spline(spline, wM, 12, ccw=True)
-                        closed = rail[0] == rail[-1]
-                        if closed:
-                            rail.pop()
-                    else:
-                        print("fence.update curve not found")
-                        continue
-                g.make_profile(rail, int(rd.mat), self.x_offset - rd.offset,
-                        rd.alt, rd.extend, closed, verts, faces, matids, uvs)
-
-        if self.handrail:
-
-            if self.handrail_profil == 'COMPLEX':
-                sx = self.handrail_x
-                sy = self.handrail_y
-                handrail = [Vector((sx * x, sy * y)) for x, y in [
-                (-0.28, 1.83), (-0.355, 1.77), (-0.415, 1.695), (-0.46, 1.605), (-0.49, 1.51), (-0.5, 1.415),
-                (-0.49, 1.315), (-0.46, 1.225), (-0.415, 1.135), (-0.355, 1.06), (-0.28, 1.0), (-0.255, 0.925),
-                (-0.33, 0.855), (-0.5, 0.855), (-0.5, 0.0), (0.5, 0.0), (0.5, 0.855), (0.33, 0.855), (0.255, 0.925),
-                (0.28, 1.0), (0.355, 1.06), (0.415, 1.135), (0.46, 1.225), (0.49, 1.315), (0.5, 1.415),
-                (0.49, 1.51), (0.46, 1.605), (0.415, 1.695), (0.355, 1.77), (0.28, 1.83), (0.19, 1.875),
-                (0.1, 1.905), (0.0, 1.915), (-0.095, 1.905), (-0.19, 1.875)]]
-
-            elif self.handrail_profil == 'SQUARE':
-                x = 0.5 * self.handrail_x
-                y = self.handrail_y
-                handrail = [Vector((-x, y)), Vector((-x, 0)), Vector((x, 0)), Vector((x, y))]
-
-            elif self.handrail_profil == 'CIRCLE':
-                r = self.handrail_radius
-                handrail = [Vector((r * sin(0.1 * -a * pi), r * (0.5 + cos(0.1 * -a * pi)))) for a in range(0, 20)]
-
-            g.make_profile(handrail, int(self.idmat_handrail), self.x_offset - self.handrail_offset,
-                self.handrail_alt, self.handrail_extend, True, verts, faces, matids, uvs)
-
-        bmed.buildmesh(context, o, verts, faces, matids=matids, uvs=uvs, weld=True, clean=False)
-        
-        self.update_dimensions(context, o)
-        
-        # enable manipulators rebuild
-        if manipulable_refresh:
-            self.manipulable_refresh = True
-
-        # restore context
-        self.restore_context(context)
-
-    def manipulable_setup(self, context):
-        """
-            NOTE:
-            this one assume context.active_object is the instance this
-            data belongs to, failing to do so will result in wrong
-            manipulators set on active object
-        """
-        self.manipulable_disable(context)
-
-        o = context.active_object
-
-        self.setup_manipulators()
-
-        for i, part in enumerate(self.parts):
-            if i >= self.n_parts:
-                break
-
-            if i > 0:
-                # start angle
-                self.manip_stack.append(part.manipulators[0].setup(context, o, part))
-
-            # length / radius + angle
-            self.manip_stack.append(part.manipulators[1].setup(context, o, part))
-
-            # snap point
-            self.manip_stack.append(part.manipulators[2].setup(context, o, self))
-
-        for m in self.manipulators:
-            self.manip_stack.append(m.setup(context, o, self))
-
-
-class ARCHIPACK_PT_fence(Panel):
-    bl_idname = "ARCHIPACK_PT_fence"
-    bl_label = "Fence"
-    bl_space_type = 'VIEW_3D'
-    bl_region_type = 'UI'
-    bl_category = 'ArchiPack'
-
-    @classmethod
-    def poll(cls, context):
-        return archipack_fence.filter(context.active_object)
-
-    def draw(self, context):
-        prop = archipack_fence.datablock(context.active_object)
-        if prop is None:
-            return
-        scene = context.scene
-        layout = self.layout
-        row = layout.row(align=True)
-        row.operator('archipack.manipulate', icon='HAND')
-        box = layout.box()
-        # box.label(text="Styles")
-        row = box.row(align=True)
-        row.operator("archipack.fence_preset_menu", text=bpy.types.ARCHIPACK_OT_fence_preset_menu.bl_label)
-        row.operator("archipack.fence_preset", text="", icon='ZOOMIN')
-        row.operator("archipack.fence_preset", text="", icon='ZOOMOUT').remove_active = True
-        
-        box = layout.box()
-        prop.draw_user_path(box, context)
-        if prop.user_defined_path is not "":
-            box.prop(prop, 'user_defined_spline')
-            box.prop(prop, 'user_path_reverse')
-
-        box.prop(prop, 'angle_limit')
-        box.prop(prop, 'x_offset')
-        box = layout.box()
-        row = box.row()
-        if prop.parts_expand:
-            row.prop(prop, 'parts_expand', icon="TRIA_DOWN", icon_only=True, text="Parts", emboss=False)
-            box.prop(prop, 'n_parts')
-            for i, part in enumerate(prop.parts):
-                part.draw(layout, context, i)
-        else:
-            row.prop(prop, 'parts_expand', icon="TRIA_RIGHT", icon_only=True, text="Parts", emboss=False)
-
-        box = layout.box()
-        row = box.row(align=True)
-        if prop.handrail_expand:
-            row.prop(prop, 'handrail_expand', icon="TRIA_DOWN", icon_only=True, text="Handrail", emboss=False)
-        else:
-            row.prop(prop, 'handrail_expand', icon="TRIA_RIGHT", icon_only=True, text="Handrail", emboss=False)
-
-        row.prop(prop, 'handrail')
-
-        if prop.handrail_expand:
-            box.prop(prop, 'handrail_alt')
-            box.prop(prop, 'handrail_offset')
-            box.prop(prop, 'handrail_extend')
-            box.prop(prop, 'handrail_profil')
-            if prop.handrail_profil != 'CIRCLE':
-                box.prop(prop, 'handrail_x')
-                box.prop(prop, 'handrail_y')
-            else:
-                box.prop(prop, 'handrail_radius')
-            row = box.row(align=True)
-            row.prop(prop, 'handrail_slice')
-
-        box = layout.box()
-        row = box.row(align=True)
-        if prop.post_expand:
-            row.prop(prop, 'post_expand', icon="TRIA_DOWN", icon_only=True, text="Post", emboss=False)
-        else:
-            row.prop(prop, 'post_expand', icon="TRIA_RIGHT", icon_only=True, text="Post", emboss=False)
-        row.prop(prop, 'post')
-        if prop.post_expand:
-            box.prop(prop, 'post_spacing')
-            box.prop(prop, 'post_x')
-            box.prop(prop, 'post_y')
-            box.prop(prop, 'post_z')
-            box.prop(prop, 'post_alt')
-            row = box.row(align=True)
-            row.prop(prop, 'user_defined_post_enable', text="")
-            row.operator("archipack.fence_subpart_dimensions", text="", icon='BBOX').part = "POST"
-            row.prop_search(prop, "user_defined_post", scene, "objects", text="")
-            if prop.user_defined_post:
-                box.prop(prop, 'post_rotation')
-
-        box = layout.box()
-        row = box.row(align=True)
-        if prop.subs_expand:
-            row.prop(prop, 'subs_expand', icon="TRIA_DOWN", icon_only=True, text="Subs", emboss=False)
-        else:
-            row.prop(prop, 'subs_expand', icon="TRIA_RIGHT", icon_only=True, text="Subs", emboss=False)
-
-        row.prop(prop, 'subs')
-        if prop.subs_expand:
-            box.prop(prop, 'subs_spacing')
-            box.prop(prop, 'subs_x')
-            box.prop(prop, 'subs_y')
-            box.prop(prop, 'subs_z')
-            box.prop(prop, 'subs_alt')
-            box.prop(prop, 'subs_offset_x')
-            row = box.row(align=True)
-            row.prop(prop, 'user_defined_subs_enable', text="")
-            row.operator("archipack.fence_subpart_dimensions", text="", icon='BBOX').part = "SUB"
-            row.prop_search(prop, "user_defined_subs", scene, "objects", text="")
-            if prop.user_defined_subs:
-                box.prop(prop, 'subs_rotation')
-
-        box = layout.box()
-        row = box.row(align=True)
-        if prop.panel_expand:
-            row.prop(prop, 'panel_expand', icon="TRIA_DOWN", icon_only=True, text="Panels", emboss=False)
-        else:
-            row.prop(prop, 'panel_expand', icon="TRIA_RIGHT", icon_only=True, text="Panels", emboss=False)
-        row.prop(prop, 'panel')
-        if prop.panel_expand:
-            box.prop(prop, 'panel_dist')
-            box.prop(prop, 'panel_x')
-            box.prop(prop, 'panel_z')
-            box.prop(prop, 'panel_alt')
-            box.prop(prop, 'panel_offset_x')
-
-        box = layout.box()
-        row = box.row(align=True)
-        if prop.rail_expand:
-            row.prop(prop, 'rail_expand', icon="TRIA_DOWN", icon_only=True, text="Rails", emboss=False)
-        else:
-            row.prop(prop, 'rail_expand', icon="TRIA_RIGHT", icon_only=True, text="Rails", emboss=False)
-        row.prop(prop, 'rail')
-        if prop.rail_expand:
-            box.prop(prop, 'rail_n')
-            for i in range(prop.rail_n):
-                box = layout.box()
-                box.label(text="Rail " + str(i + 1))
-                prop.rails[i].draw(context, box)
-
-        box = layout.box()
-        row = box.row()
-
-        if prop.idmats_expand:
-            row.prop(prop, 'idmats_expand', icon="TRIA_DOWN", icon_only=True, text="Materials", emboss=False)
-            box.prop(prop, 'idmat_handrail')
-            box.prop(prop, 'idmat_panel')
-            box.prop(prop, 'idmat_post')
-            box.prop(prop, 'idmat_subs')
-        else:
-            row.prop(prop, 'idmats_expand', icon="TRIA_RIGHT", icon_only=True, text="Materials", emboss=False)
-
-
-# ------------------------------------------------------------------
-# Define operator class to create object
-# ------------------------------------------------------------------
-
-
-class ARCHIPACK_OT_fence(ArchipackCreateTool, Operator):
-    bl_idname = "archipack.fence"
-    bl_label = "Fence"
-    bl_description = "Fence"
-    bl_category = 'Archipack'
-    bl_options = {'REGISTER', 'UNDO'}
-
-    def create(self, context):
-        m = bpy.data.meshes.new("Fence")
-        o = bpy.data.objects.new("Fence", m)
-        d = m.archipack_fence.add()
-        # make manipulators selectable
-        d.manipulable_selectable = True
-        context.scene.objects.link(o)
-        o.select = True
-        context.scene.objects.active = o
-        self.load_preset(d)
-        self.add_material(o)
-        return o
-
-    def execute(self, context):
-        if context.mode == "OBJECT":
-            bpy.ops.object.select_all(action="DESELECT")
-            o = self.create(context)
-            o.location = bpy.context.scene.cursor_location
-            o.select = True
-            context.scene.objects.active = o
-            self.manipulate()
-            return {'FINISHED'}
-        else:
-            self.report({'WARNING'}, "Archipack: Option only valid in Object mode")
-            return {'CANCELLED'}
-
-
-# ------------------------------------------------------------------
-# Define operator class to create object
-# ------------------------------------------------------------------
-
-"""
- TODO:
- make fence child of curve
- use relationship to update (add/remove) childs
-"""
-
-
-class ARCHIPACK_OT_fence_update(Operator):
-    bl_idname = "archipack.fence_update"
-    bl_label = "Fence profile update"
-    bl_description = "Update fence profile from curve"
-    bl_category = 'Archipack'
-    bl_options = {'REGISTER', 'UNDO'}
-
-    @classmethod
-    def poll(self, context):
-        return archipack_fence.filter(context.active_object)
-
-    def draw(self, context):
-        layout = self.layout
-        row = layout.row()
-        row.label("Use Properties panel (N) to define parms", icon='INFO')
-
-    def execute(self, context):
-        if context.mode == "OBJECT":
-            d = archipack_fence.datablock(context.active_object)
-            d.update(context)
-            return {'FINISHED'}
-        else:
-            self.report({'WARNING'}, "Archipack: Option only valid in Object mode")
-            return {'CANCELLED'}
-
-
-class ARCHIPACK_OT_fence_curve_update(Operator):
-    bl_idname = "archipack.fence_curve_update"
-    bl_label = "Fence curve update"
-    bl_description = "Update fence data from curve"
-    bl_category = 'Archipack'
-    bl_options = {'REGISTER', 'UNDO'}
-
-    @classmethod
-    def poll(self, context):
-        return archipack_fence.filter(context.active_object)
-
-    def draw(self, context):
-        layout = self.layout
-        row = layout.row()
-        row.label("Use Properties panel (N) to define parms", icon='INFO')
-
-    def execute(self, context):
-        if context.mode == "OBJECT":
-            d = archipack_fence.datablock(context.active_object)
-            d.update_path(context)
-            return {'FINISHED'}
-        else:
-            self.report({'WARNING'}, "Archipack: Option only valid in Object mode")
-            return {'CANCELLED'}
-
-
-class ARCHIPACK_OT_fence_from_curve(ArchipackCreateTool, Operator):
-    bl_idname = "archipack.fence_from_curve"
-    bl_label = "Fence curve"
-    bl_description = "Create a fence from a curve"
-    bl_category = 'Archipack'
-    bl_options = {'REGISTER', 'UNDO'}
-
-    @classmethod
-    def poll(self, context):
-        o = context.active_object
-        return o is not None and o.type == 'CURVE'
-
-    def draw(self, context):
-        layout = self.layout
-        row = layout.row()
-        row.label("Use Properties panel (N) to define parms", icon='INFO')
-    
-    def create_one(self, context, curve, i):
-        bpy.ops.archipack.fence('INVOKE_DEFAULT', auto_manipulate=False)
-        o = context.active_object
-        d = archipack_fence.datablock(o)
-        d.auto_update = False
-        d.user_defined_spline = i
-        d.user_defined_path = curve.name
-        d.user_defined_resolution = min(128, curve.data.resolution_u)
-        d.auto_update = True
-        return o
-        
-    def create(self, context):
-        o = None
-        curve = context.active_object
-        sel = []
-        for i, spline in enumerate(curve.data.splines):
-            o = self.create_one(context, curve, i)
-            sel.append(o)
-        for obj in sel:
-            obj.select = True
-        return o
-    
-    def execute(self, context):
-        if context.mode == "OBJECT":
-            bpy.ops.object.select_all(action="DESELECT")
-            o = self.create(context)
-            if o is not None:
-                o.select = True
-                context.scene.objects.active = o
-            # self.manipulate()
-            return {'FINISHED'}
-        
-        elif context.mode == 'EDIT_CURVE':
-            # Tynkatopi's contrib
-            curve = context.active_object
-            d = curve.data
-            spline_index = 0
-            
-            if d.splines.active:
-                spline_index = d.splines[:].index(d.splines.active)
-            
-            rot = curve.rotation_euler.copy()
-            curve.rotation_euler = 0, 0, 0
-            bpy.ops.object.mode_set(mode='OBJECT')
-            o = self.create_one(context, curve, 0)
-            if o:
-                d = archipack_fence.datablock(o)
-                o.rotation_euler = 0, 0, 0
-                o.parent = curve
-                # update here so fence location match spline vertex 1
-                d.user_defined_spline = spline_index
-                o.select = False
-            curve.select = True
-            context.scene.objects.active = curve
-            curve.rotation_euler = rot
-            bpy.ops.object.mode_set(mode='EDIT')
-            return {'FINISHED'}
-        
-        else:
-            self.report({'WARNING'}, "Archipack: Option only valid in Object/Edit mode")
-            return {'CANCELLED'}
-
-            
-# ------------------------------------------------------------------
-# Define operator class to load / save presets
-# ------------------------------------------------------------------
-
-
-class ARCHIPACK_OT_fence_preset_menu(PresetMenuOperator, Operator):
-    bl_description = "Show Fence Presets"
-    bl_idname = "archipack.fence_preset_menu"
-    bl_label = "Fence Styles"
-    preset_subdir = "archipack_fence"
-
-
-class ARCHIPACK_OT_fence_preset(ArchipackPreset, Operator):
-    """Add a Fence Preset"""
-    bl_idname = "archipack.fence_preset"
-    bl_label = "Add Fence Style"
-    preset_menu = "ARCHIPACK_OT_fence_preset_menu"
-
-    @property
-    def blacklist(self):
-        return ['manipulators', 'n_parts', 'parts', 'user_defined_path', 'user_defined_spline']
-
-
-class ARCHIPACK_OT_fence_subpart_dimensions(Operator):
-
-    bl_idname = "archipack.fence_subpart_dimensions"
-    bl_label = "Dimension"
-    bl_description = "Use object's dimensions"
-    bl_category = 'Archipack'
-    bl_options = {'REGISTER', 'UNDO'}
-
-    part = StringProperty()
-
-    @classmethod
-    def poll(cls, context):
-        return archipack_fence.filter(context.active_object)
-
-    def execute(self, context):
-        d = archipack_fence.datablock(context.active_object)
-
-        if d is None:
-            self.report({'WARNING'}, "Archipack: Operator only valid with fence")
-            return {'CANCELLED'}
-
-        if self.part == "SUB":
-            part_obj = bpy.data.objects.get(d.user_defined_subs)
-            if part_obj is None:
-                self.report({'WARNING'}, "Archipack: User defined sub object not found")
-                return {'CANCELLED'}
-            d.subs_x, d.subs_y, d.subs_z = part_obj.dimensions.x, part_obj.dimensions.y, part_obj.dimensions.z
-        else:
-            part_obj = bpy.data.objects.get(d.user_defined_post)
-            if part_obj is None:
-                self.report({'WARNING'}, "Archipack: User defined post object not found")
-                return {'CANCELLED'}
-            d.post_x, d.post_y, d.post_z = part_obj.dimensions.x, part_obj.dimensions.y, part_obj.dimensions.z
-
-        return {'FINISHED'}
-
-
-def register():
-    # bpy.utils.register_class(archipack_fence_material)
-    bpy.utils.register_class(archipack_fence_rail)
-    bpy.utils.register_class(archipack_fence_part)
-    bpy.utils.register_class(archipack_fence)
-    Mesh.archipack_fence = CollectionProperty(type=archipack_fence)
-    bpy.utils.register_class(ARCHIPACK_OT_fence_preset_menu)
-    bpy.utils.register_class(ARCHIPACK_PT_fence)
-    bpy.utils.register_class(ARCHIPACK_OT_fence)
-    bpy.utils.register_class(ARCHIPACK_OT_fence_preset)
-    bpy.utils.register_class(ARCHIPACK_OT_fence_update)
-    bpy.utils.register_class(ARCHIPACK_OT_fence_from_curve)
-    bpy.utils.register_class(ARCHIPACK_OT_fence_curve_update)
-    bpy.utils.register_class(ARCHIPACK_OT_fence_subpart_dimensions)
-
-
-def unregister():
-    # bpy.utils.unregister_class(archipack_fence_material)
-    bpy.utils.unregister_class(archipack_fence_rail)
-    bpy.utils.unregister_class(archipack_fence_part)
-    bpy.utils.unregister_class(archipack_fence)
-    del Mesh.archipack_fence
-    bpy.utils.unregister_class(ARCHIPACK_OT_fence_preset_menu)
-    bpy.utils.unregister_class(ARCHIPACK_PT_fence)
-    bpy.utils.unregister_class(ARCHIPACK_OT_fence)
-    bpy.utils.unregister_class(ARCHIPACK_OT_fence_preset)
-    bpy.utils.unregister_class(ARCHIPACK_OT_fence_update)
-    bpy.utils.unregister_class(ARCHIPACK_OT_fence_from_curve)
-    bpy.utils.unregister_class(ARCHIPACK_OT_fence_curve_update)
-    bpy.utils.unregister_class(ARCHIPACK_OT_fence_subpart_dimensions)
+# -*- coding:utf-8 -*-
+
+# ##### BEGIN GPL LICENSE BLOCK #####
+#
+#  This program is free software; you can redistribute it and/or
+#  modify it under the terms of the GNU General Public License
+#  as published by the Free Software Foundation; either version 2
+#  of the License, or (at your option) any later version.
+#
+#  This program is distributed in the hope that it will be useful,
+#  but WITHOUT ANY WARRANTY; without even the implied warranty of
+#  MERCHANTABILITY or FITNESS FOR A PARTICULAR PURPOSE.  See the
+#  GNU General Public License for more details.
+#
+#  You should have received a copy of the GNU General Public License
+#  along with this program; if not, write to the Free Software Foundation,
+#  Inc., 51 Franklin Street, Fifth Floor, Boston, MA 02110- 1301, USA.
+#
+# ##### END GPL LICENSE BLOCK #####
+
+# <pep8 compliant>
+
+# ----------------------------------------------------------
+# Author: Stephen Leger (s-leger)
+#
+# ----------------------------------------------------------
+# noinspection PyUnresolvedReferences
+import bpy
+# noinspection PyUnresolvedReferences
+from bpy.types import Operator, PropertyGroup, Mesh, Panel
+from bpy.props import (
+    FloatProperty, BoolProperty, IntProperty, CollectionProperty,
+    StringProperty, EnumProperty
+    )
+from .bmesh_utils import BmeshEdit as bmed
+from .panel import Panel as Lofter
+from mathutils import Vector, Matrix
+from mathutils.geometry import interpolate_bezier
+from math import sin, cos, pi, acos, atan2
+from .archipack_manipulator import Manipulable, archipack_manipulator
+from .archipack_2d import Line, Arc
+from .archipack_preset import ArchipackPreset, PresetMenuOperator
+from .archipack_object import ArchipackCreateTool, ArchipackObject
+from .archipack_dimension import DimensionProvider
+from .archipack_curveman import ArchipackProfile, ArchipackUserDefinedPath
+
+
+class Fence():
+
+    def __init__(self):
+        # total distance from start
+        self.dist = 0
+        self.t_start = 0
+        self.t_end = 0
+        self.dz = 0
+        self.z0 = 0
+
+    def set_offset(self, offset, last=None):
+        """
+            Offset line and compute intersection point
+            between segments
+        """
+        self.line = self.make_offset(offset, last)
+
+    @property
+    def t_diff(self):
+        return self.t_end - self.t_start
+
+    def straight_fence(self, a0, length):
+        s = self.straight(length).rotate(a0)
+        return StraightFence(s.p, s.v)
+
+    def curved_fence(self, a0, da, radius):
+        n = self.normal(1).rotate(a0).scale(radius)
+        if da < 0:
+            n.v = -n.v
+        a0 = n.angle
+        c = n.p - n.v
+        return CurvedFence(c, radius, a0, da)
+
+
+class StraightFence(Fence, Line):
+    def __str__(self):
+        return "t_start:{} t_end:{} dist:{}".format(self.t_start, self.t_end, self.dist)
+
+    def __init__(self, p, v):
+        Fence.__init__(self)
+        Line.__init__(self, p, v)
+
+
+class CurvedFence(Fence, Arc):
+    def __str__(self):
+        return "t_start:{} t_end:{} dist:{}".format(self.t_start, self.t_end, self.dist)
+
+    def __init__(self, c, radius, a0, da):
+        Fence.__init__(self)
+        Arc.__init__(self, c, radius, a0, da)
+
+
+class FenceSegment():
+    def __str__(self):
+        return "t_start:{} t_end:{} n_step:{}  t_step:{} i_start:{} i_end:{}".format(
+            self.t_start, self.t_end, self.n_step, self.t_step, self.i_start, self.i_end)
+
+    def __init__(self, t_start, t_end, n_step, t_step, i_start, i_end):
+        self.t_start = t_start
+        self.t_end = t_end
+        self.n_step = n_step
+        self.t_step = t_step
+        self.i_start = i_start
+        self.i_end = i_end
+
+
+class FenceGenerator():
+
+    def __init__(self, d):
+        self.d = d
+        self.parts = d.parts
+        self.segs = []
+        self.length = 0
+        self.user_defined_post = None
+        self.user_defined_uvs = None
+        self.user_defined_mat = None
+
+    def add_part(self, part):
+
+        if len(self.segs) < 1:
+            s = None
+        else:
+            s = self.segs[-1]
+
+        # start a new fence
+        if s is None:
+            if part.type == 'S_FENCE':
+                p = Vector((0, 0))
+                v = part.length * Vector((cos(part.a0), sin(part.a0)))
+                s = StraightFence(p, v)
+            elif part.type == 'C_FENCE':
+                c = -part.radius * Vector((cos(part.a0), sin(part.a0)))
+                s = CurvedFence(c, part.radius, part.a0, part.da)
+        else:
+            if part.type == 'S_FENCE':
+                s = s.straight_fence(part.a0, part.length)
+            elif part.type == 'C_FENCE':
+                s = s.curved_fence(part.a0, part.da, part.radius)
+
+        # s.dist = self.length
+        # self.length += s.length
+        self.segs.append(s)
+        self.last_type = type
+
+    def set_offset(self, offset):
+        # @TODO:
+        # re-evaluate length of offset line here
+        last = None
+        for seg in self.segs:
+            seg.set_offset(offset, last)
+            last = seg.line
+
+    def param_t(self, angle_limit, post_spacing):
+        """
+            setup corners and fences dz
+            compute index of fences wich belong to each group of fences between corners
+            compute t of each fence
+        """
+        # segments are group of parts separated by limit angle
+        self.segments = []
+        i_start = 0
+        t_start = 0
+        dist_0 = 0
+        z = 0
+        self.length = 0
+        n_parts = len(self.parts) - 1
+        for i, f in enumerate(self.segs):
+            f.dist = self.length
+            self.length += f.line.length
+
+        vz0 = Vector((1, 0))
+        angle_z = 0
+        for i, f in enumerate(self.segs):
+            dz = self.parts[i].dz
+            if f.dist > 0:
+                f.t_start = f.dist / self.length
+            else:
+                f.t_start = 0
+
+            f.t_end = (f.dist + f.line.length) / self.length
+            f.z0 = z
+            f.dz = dz
+            z += dz
+
+            if i < n_parts:
+
+                vz1 = Vector((self.segs[i + 1].length, self.parts[i + 1].dz))
+                angle_z = abs(vz0.angle_signed(vz1))
+                vz0 = vz1
+
+                if (abs(self.parts[i + 1].a0) >= angle_limit or angle_z >= angle_limit):
+                    l_seg = f.dist + f.line.length - dist_0
+                    t_seg = f.t_end - t_start
+                    n_fences = max(1, int(l_seg / post_spacing))
+                    t_fence = t_seg / n_fences
+                    segment = FenceSegment(t_start, f.t_end, n_fences, t_fence, i_start, i)
+                    dist_0 = f.dist + f.line.length
+                    t_start = f.t_end
+                    i_start = i
+                    self.segments.append(segment)
+            
+            part = self.parts[i]
+            manipulators = part.manipulators
+            p0 = f.line.p0.to_3d()
+            p1 = f.line.p1.to_3d()
+            # angle from last to current segment
+            if i > 0:
+                v0 = self.segs[i - 1].line.straight(-1, 1).v.to_3d()
+                v1 = f.line.straight(1, 0).v.to_3d()
+                manipulators[0].set_pts([p0, v0, v1])
+
+            if type(f).__name__ == "StraightFence":
+                # segment length
+                manipulators[1].type_key = 'SIZE'
+                manipulators[1].prop1_name = "length"
+                manipulators[1].set_pts([p0, p1, (1, 0, 0)])
+            else:
+                # segment radius + angle
+                v0 = (f.line.p0 - f.c).to_3d()
+                v1 = (f.line.p1 - f.c).to_3d()
+                manipulators[1].type_key = 'ARC_ANGLE_RADIUS'
+                manipulators[1].prop1_name = "da"
+                manipulators[1].prop2_name = "radius"
+                manipulators[1].set_pts([f.c.to_3d(), v0, v1])
+
+            # snap manipulator, dont change index !
+            manipulators[2].set_pts([p0, p1, (1, 0, 0)])
+            self.d.add_dimension_point(part.uid, p0)
+            if i == n_parts:
+                self.d.add_dimension_point(part.uid + 1, p1)
+            
+        f = self.segs[-1]
+        l_seg = f.dist + f.line.length - dist_0
+        t_seg = f.t_end - t_start
+        n_fences = max(1, int(l_seg / post_spacing))
+        t_fence = t_seg / n_fences
+        segment = FenceSegment(t_start, f.t_end, n_fences, t_fence, i_start, len(self.segs) - 1)
+        self.segments.append(segment)
+
+    def setup_user_defined_post(self, o, post_x, post_y, post_z, post_rotation):
+        self.user_defined_post = o
+        x = o.bound_box[6][0] - o.bound_box[0][0]
+        y = o.bound_box[6][1] - o.bound_box[0][1]
+        z = o.bound_box[6][2] - o.bound_box[0][2]
+        # Prevent 0 division error on objects with single vertex
+        if x != 0:
+            x = post_x / x
+        if y != 0:
+            y = post_y / y
+        if z != 0:
+            z = post_z / z
+        self.user_defined_post_scale = Vector((x, -y, z))
+        m = o.data
+        # create vertex group lookup dictionary for names
+        vgroup_names = {vgroup.index: vgroup.name for vgroup in o.vertex_groups}
+        # create dictionary of vertex group assignments per vertex
+        self.vertex_groups = [[vgroup_names[g.group] for g in v.groups] for v in m.vertices]
+        # uvs
+        uv_act = m.uv_layers.active
+        if uv_act is not None:
+            uv_layer = uv_act.data
+            self.user_defined_uvs = [[uv_layer[li].uv for li in p.loop_indices] for p in m.polygons]
+        else:
+            self.user_defined_uvs = [[(0, 0) for i in p.vertices] for p in m.polygons]
+        # material ids
+        self.user_defined_mat = [p.material_index for p in m.polygons]
+        ca = cos(post_rotation)
+        sa = sin(post_rotation)
+        self.user_rM = Matrix([
+            [ca, -sa, 0, 0],
+            [sa, ca, 0, 0],
+            [0, 0, 1, 0],
+            [0, 0, 0, 1]
+        ])
+
+    def get_user_defined_post(self, tM, z0, z1, z2, slope, post_z, verts, faces, matids, uvs):
+        f = len(verts)
+        m = self.user_defined_post.data
+
+        for i, g in enumerate(self.vertex_groups):
+            co = m.vertices[i].co.copy()
+            co.x *= self.user_defined_post_scale.x
+            co.y *= self.user_defined_post_scale.y
+            co.z *= self.user_defined_post_scale.z
+            co = self.user_rM * co
+            if 'Slope' in g:
+                co.z += co.y * slope
+            verts.append(tM * co)
+        matids += self.user_defined_mat
+        faces += [tuple([i + f for i in p.vertices]) for p in m.polygons]
+        uvs += self.user_defined_uvs
+
+    def get_post(self, post, post_x, post_y, post_z, post_alt, sub_offset_x,
+            id_mat, verts, faces, matids, uvs):
+
+        n, dz, zl = post
+        slope = dz * post_y
+
+        if self.user_defined_post is not None:
+            x, y = -n.v.normalized()
+            p = n.p + sub_offset_x * n.v.normalized()
+            tM = Matrix([
+                [x, y, 0, p.x],
+                [y, -x, 0, p.y],
+                [0, 0, 1, zl + post_alt],
+                [0, 0, 0, 1]
+            ])
+            self.get_user_defined_post(tM, zl, 0, 0, dz, post_z, verts, faces, matids, uvs)
+            return
+
+        z3 = zl + post_z + post_alt - slope
+        z4 = zl + post_z + post_alt + slope
+        z0 = zl + post_alt - slope
+        z1 = zl + post_alt + slope
+        vn = n.v.normalized()
+        dx = post_x * vn
+        dy = post_y * Vector((vn.y, -vn.x))
+        oy = sub_offset_x * vn
+        x0, y0 = n.p - dx + dy + oy
+        x1, y1 = n.p - dx - dy + oy
+        x2, y2 = n.p + dx - dy + oy
+        x3, y3 = n.p + dx + dy + oy
+        f = len(verts)
+        verts.extend([(x0, y0, z0), (x0, y0, z3),
+                    (x1, y1, z1), (x1, y1, z4),
+                    (x2, y2, z1), (x2, y2, z4),
+                    (x3, y3, z0), (x3, y3, z3)])
+        faces.extend([(f, f + 1, f + 3, f + 2),
+                    (f + 2, f + 3, f + 5, f + 4),
+                    (f + 4, f + 5, f + 7, f + 6),
+                    (f + 6, f + 7, f + 1, f),
+                    (f, f + 2, f + 4, f + 6),
+                    (f + 7, f + 5, f + 3, f + 1)])
+        matids.extend([id_mat, id_mat, id_mat, id_mat, id_mat, id_mat])
+        x = [(0, 0), (0, post_z), (post_x, post_z), (post_x, 0)]
+        y = [(0, 0), (0, post_z), (post_y, post_z), (post_y, 0)]
+        z = [(0, 0), (post_x, 0), (post_x, post_y), (0, post_y)]
+        uvs.extend([x, y, x, y, z, z])
+
+    def get_panel(self, subs, altitude, panel_x, panel_z, sub_offset_x, idmat, verts, faces, matids, uvs):
+        n_subs = len(subs)
+        if n_subs < 1:
+            return
+        f = len(verts)
+        x0 = sub_offset_x - 0.5 * panel_x
+        x1 = sub_offset_x + 0.5 * panel_x
+        z0 = 0
+        z1 = panel_z
+        profile = [Vector((x0, z0)), Vector((x1, z0)), Vector((x1, z1)), Vector((x0, z1))]
+        user_path_uv_v = []
+        n_sections = n_subs - 1
+        n, dz, zl = subs[0]
+        p0 = n.p
+        v0 = n.v.normalized()
+        for s, section in enumerate(subs):
+            n, dz, zl = section
+            p1 = n.p
+            if s < n_sections:
+                v1 = subs[s + 1][0].v.normalized()
+            dir = (v0 + v1).normalized()
+            scale = 1 / cos(0.5 * acos(min(1, max(-1, v0 * v1))))
+            for p in profile:
+                x, y = n.p + scale * p.x * dir
+                z = zl + p.y + altitude
+                verts.append((x, y, z))
+            if s > 0:
+                user_path_uv_v.append((p1 - p0).length)
+            p0 = p1
+            v0 = v1
+
+        # build faces using Panel
+        lofter = Lofter(
+            # closed_shape, index, x, y, idmat
+            True,
+            [i for i in range(len(profile))],
+            [p.x for p in profile],
+            [p.y for p in profile],
+            [idmat for i in range(len(profile))],
+            closed_path=False,
+            user_path_uv_v=user_path_uv_v,
+            user_path_verts=n_subs
+            )
+        faces += lofter.faces(16, offset=f, path_type='USER_DEFINED')
+        matids += lofter.mat(16, idmat, idmat, path_type='USER_DEFINED')
+        v = Vector((0, 0))
+        uvs += lofter.uv(16, v, v, v, v, 0, v, 0, 0, path_type='USER_DEFINED')
+
+    def make_subs(self, x, y, z, post_y, altitude,
+            sub_spacing, offset_x, sub_offset_x, mat, verts, faces, matids, uvs):
+
+        t_post = (0.5 * post_y - y) / self.length
+        t_spacing = (sub_spacing + y) / self.length
+
+        for segment in self.segments:
+            t_step = segment.t_step
+            t_start = segment.t_start + t_post
+            s = 0
+            s_sub = t_step - 2 * t_post
+            n_sub = int(s_sub / t_spacing)
+            if n_sub > 0:
+                t_sub = s_sub / n_sub
+            else:
+                t_sub = 1
+            i = segment.i_start
+            while s < segment.n_step:
+                t_cur = t_start + s * t_step
+                for j in range(1, n_sub):
+                    t_s = t_cur + t_sub * j
+                    while self.segs[i].t_end < t_s:
+                        i += 1
+                    f = self.segs[i]
+                    t = (t_s - f.t_start) / f.t_diff
+                    n = f.line.normal(t)
+                    post = (n, f.dz / f.length, f.z0 + f.dz * t)
+                    self.get_post(post, x, y, z, altitude, sub_offset_x, mat, verts, faces, matids, uvs)
+                s += 1
+
+    def make_post(self, x, y, z, altitude, x_offset, mat, verts, faces, matids, uvs):
+
+        for segment in self.segments:
+            t_step = segment.t_step
+            t_start = segment.t_start
+            s = 0
+            i = segment.i_start
+            while s < segment.n_step:
+                t_cur = t_start + s * t_step
+                while self.segs[i].t_end < t_cur:
+                    i += 1
+                f = self.segs[i]
+                t = (t_cur - f.t_start) / f.t_diff
+                n = f.line.normal(t)
+                post = (n, f.dz / f.line.length, f.z0 + f.dz * t)
+                # self.get_post(post, x, y, z, altitude, x_offset, mat, verts, faces, matids, uvs)
+                self.get_post(post, x, y, z, altitude, 0, mat, verts, faces, matids, uvs)
+                s += 1
+
+            if segment.i_end + 1 == len(self.segs):
+                f = self.segs[segment.i_end]
+                n = f.line.normal(1)
+                post = (n, f.dz / f.line.length, f.z0 + f.dz)
+                # self.get_post(post, x, y, z, altitude, x_offset, mat, verts, faces, matids, uvs)
+                self.get_post(post, x, y, z, altitude, 0, mat, verts, faces, matids, uvs)
+
+    def make_panels(self, x, z, post_y, altitude, panel_dist,
+            offset_x, sub_offset_x, idmat, verts, faces, matids, uvs):
+
+        t_post = (0.5 * post_y + panel_dist) / self.length
+        for segment in self.segments:
+            t_step = segment.t_step
+            t_start = segment.t_start
+            s = 0
+            i = segment.i_start
+            while s < segment.n_step:
+                subs = []
+                t_cur = t_start + s * t_step + t_post
+                t_end = t_start + (s + 1) * t_step - t_post
+                # find first section
+                while self.segs[i].t_end < t_cur and i < segment.i_end:
+                    i += 1
+                f = self.segs[i]
+                # 1st section
+                t = (t_cur - f.t_start) / f.t_diff
+                n = f.line.normal(t)
+                subs.append((n, f.dz / f.line.length, f.z0 + f.dz * t))
+                # crossing sections -> new segment
+                while i < segment.i_end:
+                    f = self.segs[i]
+                    if f.t_end < t_end:
+                        if type(f).__name__ == 'CurvedFence':
+                            # cant end after segment
+                            t0 = max(0, (t_cur - f.t_start) / f.t_diff)
+                            t1 = min(1, (t_end - f.t_start) / f.t_diff)
+                            n_s = int(max(1, abs(f.da) * (5) / pi - 1))
+                            dt = (t1 - t0) / n_s
+                            for j in range(1, n_s + 1):
+                                t = t0 + dt * j
+                                n = f.line.sized_normal(t, 1)
+                                # n.p = f.lerp(x_offset)
+                                subs.append((n, f.dz / f.line.length, f.z0 + f.dz * t))
+                        else:
+                            n = f.line.normal(1)
+                            subs.append((n, f.dz / f.line.length, f.z0 + f.dz))
+                    if f.t_end >= t_end:
+                        break
+                    elif f.t_start < t_end:
+                        i += 1
+
+                f = self.segs[i]
+                # last section
+                if type(f).__name__ == 'CurvedFence':
+                    # cant start before segment
+                    t0 = max(0, (t_cur - f.t_start) / f.t_diff)
+                    t1 = min(1, (t_end - f.t_start) / f.t_diff)
+                    n_s = int(max(1, abs(f.da) * (5) / pi - 1))
+                    dt = (t1 - t0) / n_s
+                    for j in range(1, n_s + 1):
+                        t = t0 + dt * j
+                        n = f.line.sized_normal(t, 1)
+                        # n.p = f.lerp(x_offset)
+                        subs.append((n, f.dz / f.line.length, f.z0 + f.dz * t))
+                else:
+                    t = (t_end - f.t_start) / f.t_diff
+                    n = f.line.normal(t)
+                    subs.append((n, f.dz / f.line.length, f.z0 + f.dz * t))
+
+                # self.get_panel(subs, altitude, x, z, 0, idmat, verts, faces, matids, uvs)
+                self.get_panel(subs, altitude, x, z, sub_offset_x, idmat, verts, faces, matids, uvs)
+                s += 1
+
+    def make_profile(self, profile, idmat,
+            x_offset, z_offset, extend, closed, verts, faces, matids, uvs):
+
+        last = None
+        for seg in self.segs:
+            seg.p_line = seg.make_offset(x_offset, last)
+            last = seg.p_line
+
+        n_fences = len(self.segs) - 1
+
+        if n_fences < 0:
+            return
+
+        sections = []
+
+        f = self.segs[0]
+
+        # first step
+        if extend != 0 and f.p_line.length != 0:
+            t = -extend / self.segs[0].p_line.length
+            n = f.p_line.sized_normal(t, 1)
+            # n.p = f.lerp(x_offset)
+            sections.append((n, f.dz / f.p_line.length, f.z0 + f.dz * t))
+
+        # add first section
+        n = f.p_line.sized_normal(0, 1)
+        # n.p = f.lerp(x_offset)
+        sections.append((n, f.dz / f.p_line.length, f.z0))
+
+        for s, f in enumerate(self.segs):
+            if f.p_line.length == 0:
+                continue
+            if type(f).__name__ == 'CurvedFence':
+                n_s = int(max(1, abs(f.da) * 30 / pi - 1))
+                for i in range(1, n_s + 1):
+                    t = i / n_s
+                    n = f.p_line.sized_normal(t, 1)
+                    # n.p = f.lerp(x_offset)
+                    sections.append((n, f.dz / f.p_line.length, f.z0 + f.dz * t))
+            else:
+                n = f.p_line.sized_normal(1, 1)
+                # n.p = f.lerp(x_offset)
+                sections.append((n, f.dz / f.p_line.length, f.z0 + f.dz))
+
+        if extend != 0 and f.p_line.length != 0:
+            t = 1 + extend / self.segs[-1].p_line.length
+            n = f.p_line.sized_normal(t, 1)
+            # n.p = f.lerp(x_offset)
+            sections.append((n, f.dz / f.p_line.length, f.z0 + f.dz * t))
+
+        user_path_verts = len(sections)
+        offset = len(verts)
+        if user_path_verts > 0:
+            user_path_uv_v = []
+            n, dz, z0 = sections[-1]
+            sections[-1] = (n, dz, z0)
+            n_sections = user_path_verts - 1
+            n, dz, zl = sections[0]
+            p0 = n.p
+            v0 = n.v.normalized()
+            for s, section in enumerate(sections):
+                n, dz, zl = section
+                p1 = n.p
+                if s < n_sections:
+                    v1 = sections[s + 1][0].v.normalized()
+                dir = (v0 + v1).normalized()
+                scale = min(10, 1 / cos(0.5 * acos(min(1, max(-1, v0 * v1)))))
+                for p in profile:
+                    # x, y = n.p + scale * (x_offset + p.x) * dir
+                    x, y = n.p + scale * p.x * dir
+                    z = zl + p.y + z_offset
+                    verts.append((x, y, z))
+                if s > 0:
+                    user_path_uv_v.append((p1 - p0).length)
+                p0 = p1
+                v0 = v1
+
+            # build faces using Panel
+            lofter = Lofter(
+                # closed_shape, index, x, y, idmat
+                closed,
+                [i for i in range(len(profile))],
+                [p.x for p in profile],
+                [p.y for p in profile],
+                [idmat for i in range(len(profile))],
+                closed_path=False,
+                user_path_uv_v=user_path_uv_v,
+                user_path_verts=user_path_verts
+                )
+            faces += lofter.faces(16, offset=offset, path_type='USER_DEFINED')
+            matids += lofter.mat(16, idmat, idmat, path_type='USER_DEFINED')
+            v = Vector((0, 0))
+            uvs += lofter.uv(16, v, v, v, v, 0, v, 0, 0, path_type='USER_DEFINED')
+
+
+def update(self, context):
+    self.update(context)
+
+
+def update_manipulators(self, context):
+    self.update(context, manipulable_refresh=True)
+
+
+def update_path(self, context):
+    self.update_path(context)
+
+
+def update_type(self, context):
+
+    d = self.find_datablock_in_selection(context)
+
+    if d is not None and d.auto_update:
+
+        d.auto_update = False
+        # find part index
+        idx = 0
+        for i, part in enumerate(d.parts):
+            if part == self:
+                idx = i
+                break
+        part = d.parts[idx]
+        a0 = 0
+        if idx > 0:
+            g = d.get_generator()
+            w0 = g.segs[idx - 1]
+            a0 = w0.straight(1).angle
+            if "C_" in self.type:
+                w = w0.straight_fence(part.a0, part.length)
+            else:
+                w = w0.curved_fence(part.a0, part.da, part.radius)
+        else:
+            if "C_" in self.type:
+                p = Vector((0, 0))
+                v = self.length * Vector((cos(self.a0), sin(self.a0)))
+                w = StraightFence(p, v)
+                a0 = pi / 2
+            else:
+                c = -self.radius * Vector((cos(self.a0), sin(self.a0)))
+                w = CurvedFence(c, self.radius, self.a0, pi)
+
+        # not closed, see wall
+        # for closed ability
+        dp = w.p1 - w.p0
+
+        if "C_" in self.type:
+            part.radius = 0.5 * dp.length
+            part.da = pi
+            a0 = atan2(dp.y, dp.x) - pi / 2 - a0
+        else:
+            part.length = dp.length
+            a0 = atan2(dp.y, dp.x) - a0
+
+        if a0 > pi:
+            a0 -= 2 * pi
+        if a0 < -pi:
+            a0 += 2 * pi
+        part.a0 = a0
+
+        if idx + 1 < d.n_parts:
+            # adjust rotation of next part
+            part1 = d.parts[idx + 1]
+            if "C_" in part.type:
+                a0 = part1.a0 - pi / 2
+            else:
+                a0 = part1.a0 + w.straight(1).angle - atan2(dp.y, dp.x)
+
+            if a0 > pi:
+                a0 -= 2 * pi
+            if a0 < -pi:
+                a0 += 2 * pi
+            part1.a0 = a0
+
+        d.auto_update = True
+
+
+materials_enum = (
+            ('0', 'Wood', '', 0),
+            ('1', 'Metal', '', 1),
+            ('2', 'Glass', '', 2)
+            )
+
+
+class archipack_fence_part(PropertyGroup):
+    type = EnumProperty(
+            items=(
+                ('S_FENCE', 'Straight fence', '', 0),
+                ('C_FENCE', 'Curved fence', '', 1),
+                ),
+            default='S_FENCE',
+            update=update_type
+            )
+    length = FloatProperty(
+            name="Length",
+            min=0.001,
+            default=2.0,
+            unit='LENGTH', subtype='DISTANCE',
+            update=update
+            )
+    radius = FloatProperty(
+            name="Radius",
+            min=0.001,
+            default=0.7,
+            unit='LENGTH', subtype='DISTANCE',
+            update=update
+            )
+    da = FloatProperty(
+            name="Angle",
+            min=-pi,
+            max=pi,
+            default=pi / 2,
+            subtype='ANGLE', unit='ROTATION',
+            update=update
+            )
+    a0 = FloatProperty(
+            name="Start angle",
+            min=-2 * pi,
+            max=2 * pi,
+            default=0,
+            subtype='ANGLE', unit='ROTATION',
+            update=update
+            )
+    dz = FloatProperty(
+            name="delta z",
+            default=0,
+            unit='LENGTH', subtype='DISTANCE'
+            )
+            
+    # DimensionProvider
+    uid = IntProperty(default=0)
+    
+    manipulators = CollectionProperty(type=archipack_manipulator)
+
+    def find_datablock_in_selection(self, context):
+        """
+            find witch selected object this instance belongs to
+            provide support for "copy to selected"
+        """
+        selected = [o for o in context.selected_objects]
+        for o in selected:
+            props = archipack_fence.datablock(o)
+            if props is not None:
+                for part in props.parts:
+                    if part == self:
+                        return props
+        return None
+
+    def update(self, context, manipulable_refresh=False):
+        props = self.find_datablock_in_selection(context)
+        if props is not None:
+            props.update(context, manipulable_refresh)
+
+    def draw(self, layout, context, index):
+        box = layout.box()
+        row = box.row()
+        row.prop(self, "type", text=str(index + 1))
+        if self.type in ['C_FENCE']:
+            row = box.row()
+            row.prop(self, "radius")
+            row = box.row()
+            row.prop(self, "da")
+        else:
+            row = box.row()
+            row.prop(self, "length")
+        row = box.row()
+        row.prop(self, "a0")
+
+
+class archipack_fence_rail(ArchipackProfile, PropertyGroup):
+    x = FloatProperty(
+            name="Width",
+            default=0.05,
+            min=0.001,
+            precision=2, step=1,
+            unit='LENGTH',
+            update=update
+            )
+    z = FloatProperty(
+            name="Height",
+            default=0.05,
+            min=0.001,
+            precision=2, step=1,
+            unit='LENGTH',
+            update=update
+            )
+    offset = FloatProperty(
+            name="Offset",
+            default=0,
+            precision=2, step=1,
+            unit='LENGTH',
+            update=update
+            )
+    extend = FloatProperty(
+            name="Extend",
+            default=0,
+            precision=2, step=1,
+            unit='LENGTH',
+            update=update
+            )
+    alt = FloatProperty(
+            name="Altitude",
+            default=1.0,
+            precision=2, step=1,
+            unit='LENGTH',
+            update=update
+            )
+    profil = EnumProperty(
+            name="Profil",
+            items=(
+                ('SQUARE', 'Square', '', 0),
+                ('CIRCLE', 'Circle', '', 1),
+                ('SAFETY', 'Safety rail', '', 2),
+                ('USER', 'User defined', '', 3)
+                ),
+            default='SQUARE',
+            update=update
+            )
+    mat = EnumProperty(
+        items=materials_enum,
+        default='0',
+        update=update
+        )
+    auto_update = BoolProperty(
+        options={'SKIP_SAVE'},
+        default=True
+        )
+        
+    def refresh_profile_size(self, x, y):
+        self.x = x
+        self.z = y
+        
+    def find_datablock_in_selection(self, context):
+        """
+            find witch selected object this instance belongs to
+            provide support for "copy to selected"
+        """
+        selected = [o for o in context.selected_objects]
+        for o in selected:
+            props = archipack_fence.datablock(o)
+            if props is not None:
+                for rail in props.rails:
+                    if rail == self:
+                        return props
+        return None
+
+    def update(self, context, manipulable_refresh=False):
+        if self.auto_update:        
+            props = self.find_datablock_in_selection(context)
+            if props is not None:
+                props.update(context, manipulable_refresh)
+
+    def draw(self, context, layout):
+        layout.prop(self, 'profil')
+        if self.profil == 'USER':
+            self.draw_user_profile(context, layout)
+        layout.prop(self, 'x')
+        layout.prop(self, 'z')
+        layout.prop(self, 'alt')
+        layout.prop(self, 'offset')
+        layout.prop(self, 'extend')
+        layout.prop(self, 'mat')
+        
+        
+class archipack_fence(ArchipackObject, ArchipackUserDefinedPath, Manipulable, DimensionProvider, PropertyGroup):
+
+    parts = CollectionProperty(type=archipack_fence_part)
+    user_path_reverse = BoolProperty(
+            name="Reverse",
+            default=False,
+            update=update_path
+            )
+    user_defined_spline = IntProperty(
+            name="Spline index",
+            min=0,
+            default=0,
+            update=update_path
+            )
+    n_parts = IntProperty(
+            name="Parts",
+            min=1,
+            default=1, update=update_manipulators
+            )
+    x_offset = FloatProperty(
+            name="Offset",
+            default=0.0, precision=2, step=1,
+            unit='LENGTH', subtype='DISTANCE',
+            update=update
+            )
+
+    radius = FloatProperty(
+            name="Radius",
+            min=0.01,
+            default=0.7,
+            unit='LENGTH', subtype='DISTANCE',
+            update=update
+            )
+    da = FloatProperty(
+            name="Angle",
+            min=-pi,
+            max=pi,
+            default=pi / 2,
+            subtype='ANGLE', unit='ROTATION',
+            update=update
+            )
+    angle_limit = FloatProperty(
+            name="Angle",
+            min=0,
+            max=2 * pi,
+            default=pi / 8,
+            subtype='ANGLE', unit='ROTATION',
+            update=update_manipulators
+            )
+    shape = EnumProperty(
+            items=(
+                ('RECTANGLE', 'Straight', '', 0),
+                ('CIRCLE', 'Curved ', '', 1)
+                ),
+            default='RECTANGLE',
+            update=update
+            )
+    post = BoolProperty(
+            name='Enable',
+            default=True,
+            update=update
+            )
+    post_spacing = FloatProperty(
+            name="Spacing",
+            min=0.1,
+            default=1.0, precision=2, step=1,
+            unit='LENGTH', subtype='DISTANCE',
+            update=update
+            )
+    post_x = FloatProperty(
+            name="Width",
+            min=0.001,
+            default=0.04, precision=2, step=1,
+            unit='LENGTH', subtype='DISTANCE',
+            update=update
+            )
+    post_y = FloatProperty(
+            name="Length",
+            min=0.001, max=1000,
+            default=0.04, precision=2, step=1,
+            unit='LENGTH', subtype='DISTANCE',
+            update=update
+            )
+    post_z = FloatProperty(
+            name="Height",
+            min=0.001,
+            default=1, precision=2, step=1,
+            unit='LENGTH', subtype='DISTANCE',
+            update=update
+            )
+    post_alt = FloatProperty(
+            name="Altitude",
+            default=0, precision=2, step=1,
+            unit='LENGTH', subtype='DISTANCE',
+            update=update
+            )
+    post_rotation = FloatProperty(
+            name="Rotation",
+            min=-pi,
+            max=pi,
+            default=pi / 2,
+            subtype='ANGLE', unit='ROTATION',
+            update=update
+            )
+    user_defined_post_enable = BoolProperty(
+            name="User",
+            update=update,
+            default=True
+            )
+    user_defined_post = StringProperty(
+            name="User defined",
+            update=update
+            )
+    idmat_post = EnumProperty(
+            name="Post",
+            items=materials_enum,
+            default='1',
+            update=update
+            )
+    subs = BoolProperty(
+            name='Enable',
+            default=False,
+            update=update
+            )
+    subs_spacing = FloatProperty(
+            name="Spacing",
+            min=0.05,
+            default=0.10, precision=2, step=1,
+            unit='LENGTH', subtype='DISTANCE',
+            update=update
+            )
+    subs_x = FloatProperty(
+            name="Width",
+            min=0.001,
+            default=0.02, precision=2, step=1,
+            unit='LENGTH', subtype='DISTANCE',
+            update=update
+            )
+    subs_y = FloatProperty(
+            name="Length",
+            min=0.001,
+            default=0.02, precision=2, step=1,
+            unit='LENGTH', subtype='DISTANCE',
+            update=update
+            )
+    subs_z = FloatProperty(
+            name="Height",
+            min=0.001,
+            default=1, precision=2, step=1,
+            unit='LENGTH', subtype='DISTANCE',
+            update=update
+            )
+    subs_alt = FloatProperty(
+            name="Altitude",
+            default=0, precision=2, step=1,
+            unit='LENGTH', subtype='DISTANCE',
+            update=update
+            )
+    subs_offset_x = FloatProperty(
+            name="Offset",
+            default=0.0, precision=2, step=1,
+            unit='LENGTH', subtype='DISTANCE',
+            update=update
+            )
+    subs_bottom = EnumProperty(
+            name="Bottom",
+            items=(
+                ('STEP', 'Follow step', '', 0),
+                ('LINEAR', 'Linear', '', 1),
+                ),
+            default='STEP',
+            update=update
+            )
+    subs_rotation = FloatProperty(
+            name="Rotation",
+            min=-pi,
+            max=pi,
+            default=pi / 2,
+            subtype='ANGLE', unit='ROTATION',
+            update=update
+            )
+    user_defined_subs_enable = BoolProperty(
+            name="User",
+            update=update,
+            default=True
+            )
+    user_defined_subs = StringProperty(
+            name="User defined",
+            update=update
+            )
+    idmat_subs = EnumProperty(
+            name="Subs",
+            items=materials_enum,
+            default='1',
+            update=update
+            )
+    panel = BoolProperty(
+            name='Enable',
+            default=True,
+            update=update
+            )
+    panel_alt = FloatProperty(
+            name="Altitude",
+            default=0.25, precision=2, step=1,
+            unit='LENGTH', subtype='DISTANCE',
+            update=update
+            )
+    panel_x = FloatProperty(
+            name="Width",
+            min=0.001,
+            default=0.01, precision=2, step=1,
+            unit='LENGTH', subtype='DISTANCE',
+            update=update
+            )
+    panel_z = FloatProperty(
+            name="Height",
+            min=0.001,
+            default=0.6, precision=2, step=1,
+            unit='LENGTH', subtype='DISTANCE',
+            update=update
+            )
+    panel_dist = FloatProperty(
+            name="Spacing",
+            min=0.001,
+            default=0.05, precision=2, step=1,
+            unit='LENGTH', subtype='DISTANCE',
+            update=update
+            )
+    panel_offset_x = FloatProperty(
+            name="Offset",
+            default=0.0, precision=2, step=1,
+            unit='LENGTH', subtype='DISTANCE',
+            update=update
+            )
+    idmat_panel = EnumProperty(
+            name="Panels",
+            items=materials_enum,
+            default='2',
+            update=update
+            )
+    rail = BoolProperty(
+            name="Enable",
+            update=update,
+            default=False
+            )
+    rail_n = IntProperty(
+            name="#",
+            default=1,
+            min=0,
+            max=31,
+            update=update
+            )
+    rails = CollectionProperty(type=archipack_fence_rail)
+    """
+    # Rails v1.x might re-enable to make old presets loadable
+    # but not certain it is a good thing
+    rail_x = FloatVectorProperty(
+            name="Width",
+            default=[
+                0.05, 0.05, 0.05, 0.05, 0.05, 0.05, 0.05, 0.05,
+                0.05, 0.05, 0.05, 0.05, 0.05, 0.05, 0.05, 0.05,
+                0.05, 0.05, 0.05, 0.05, 0.05, 0.05, 0.05, 0.05,
+                0.05, 0.05, 0.05, 0.05, 0.05, 0.05, 0.05
+            ],
+            size=31,
+            min=0.001,
+            precision=2, step=1,
+            unit='LENGTH',
+            update=update
+            )
+    rail_z = FloatVectorProperty(
+            name="Height",
+            default=[
+                0.05, 0.05, 0.05, 0.05, 0.05, 0.05, 0.05, 0.05,
+                0.05, 0.05, 0.05, 0.05, 0.05, 0.05, 0.05, 0.05,
+                0.05, 0.05, 0.05, 0.05, 0.05, 0.05, 0.05, 0.05,
+                0.05, 0.05, 0.05, 0.05, 0.05, 0.05, 0.05
+            ],
+            size=31,
+            min=0.001,
+            precision=2, step=1,
+            unit='LENGTH',
+            update=update
+            )
+    rail_offset = FloatVectorProperty(
+            name="Offset",
+            default=[
+                0, 0, 0, 0, 0, 0, 0, 0,
+                0, 0, 0, 0, 0, 0, 0, 0,
+                0, 0, 0, 0, 0, 0, 0, 0,
+                0, 0, 0, 0, 0, 0, 0
+            ],
+            size=31,
+            precision=2, step=1,
+            unit='LENGTH',
+            update=update
+            )
+    rail_alt = FloatVectorProperty(
+            name="Altitude",
+            default=[
+                1.0, 1.0, 1.0, 1.0, 1.0, 1.0, 1.0, 1.0,
+                1.0, 1.0, 1.0, 1.0, 1.0, 1.0, 1.0, 1.0,
+                1.0, 1.0, 1.0, 1.0, 1.0, 1.0, 1.0, 1.0,
+                1.0, 1.0, 1.0, 1.0, 1.0, 1.0, 1.0
+            ],
+            size=31,
+            precision=2, step=1,
+            unit='LENGTH',
+            update=update
+            )
+    rail_type = IntVectorProperty(
+            name="Profil",
+            default=[1, 1, 1, 1, 1, 1, 1, 1,
+                1, 1, 1, 1, 1, 1, 1, 1,
+                1, 1, 1, 1, 1, 1, 1, 1,
+                1, 1, 1, 1, 1, 1, 1
+            ],
+            size=31,
+            update=update
+            )
+    rail_mat = CollectionProperty(type=archipack_fence_material)
+    """
+    handrail = BoolProperty(
+            name="Enable",
+            update=update,
+            default=True
+            )
+    handrail_offset = FloatProperty(
+            name="Offset",
+            default=0.0, precision=2, step=1,
+            unit='LENGTH', subtype='DISTANCE',
+            update=update
+            )
+    handrail_alt = FloatProperty(
+            name="Altitude",
+            default=1.0, precision=2, step=1,
+            unit='LENGTH', subtype='DISTANCE',
+            update=update
+            )
+    handrail_extend = FloatProperty(
+            name="Extend",
+            min=0,
+            default=0.1, precision=2, step=1,
+            unit='LENGTH', subtype='DISTANCE',
+            update=update
+            )
+    handrail_slice = BoolProperty(
+            name='Slice',
+            default=True,
+            update=update
+            )
+    handrail_slice_right = BoolProperty(
+            name='Slice',
+            default=True,
+            update=update
+            )
+    handrail_profil = EnumProperty(
+            name="Profil",
+            items=(
+                ('SQUARE', 'Square', '', 0),
+                ('CIRCLE', 'Circle', '', 1),
+                ('COMPLEX', 'Circle over square', '', 2)
+                ),
+            default='SQUARE',
+            update=update
+            )
+    handrail_x = FloatProperty(
+            name="Width",
+            min=0.001,
+            default=0.04, precision=2, step=1,
+            unit='LENGTH', subtype='DISTANCE',
+            update=update
+            )
+    handrail_y = FloatProperty(
+            name="Height",
+            min=0.001,
+            default=0.04, precision=2, step=1,
+            unit='LENGTH', subtype='DISTANCE',
+            update=update
+            )
+    handrail_radius = FloatProperty(
+            name="Radius",
+            min=0.001,
+            default=0.02, precision=2, step=1,
+            unit='LENGTH', subtype='DISTANCE',
+            update=update
+            )
+    idmat_handrail = EnumProperty(
+            name="Handrail",
+            items=materials_enum,
+            default='0',
+            update=update
+            )
+
+    # UI layout related
+    parts_expand = BoolProperty(
+            options={'SKIP_SAVE'},
+            default=False
+            )
+    rail_expand = BoolProperty(
+            options={'SKIP_SAVE'},
+            default=False
+            )
+    idmats_expand = BoolProperty(
+            options={'SKIP_SAVE'},
+            default=False
+            )
+    handrail_expand = BoolProperty(
+            options={'SKIP_SAVE'},
+            default=False
+            )
+    post_expand = BoolProperty(
+            options={'SKIP_SAVE'},
+            default=False
+            )
+    panel_expand = BoolProperty(
+            options={'SKIP_SAVE'},
+            default=False
+            )
+    subs_expand = BoolProperty(
+            options={'SKIP_SAVE'},
+            default=False
+            )
+
+    # Flag to prevent mesh update while making bulk changes over variables
+    # use :
+    # .auto_update = False
+    # bulk changes
+    # .auto_update = True
+    auto_update = BoolProperty(
+            options={'SKIP_SAVE'},
+            default=True,
+            update=update_manipulators
+            )
+
+    def setup_manipulators(self):
+
+        if len(self.manipulators) == 0:
+            s = self.manipulators.add()
+            s.prop1_name = "width"
+            s = self.manipulators.add()
+            s.prop1_name = "height"
+            s.normal = Vector((0, 1, 0))
+
+        for i in range(self.n_parts):
+            p = self.parts[i]
+            n_manips = len(p.manipulators)
+            if n_manips == 0:
+                s = p.manipulators.add()
+                s.type_key = "ANGLE"
+                s.prop1_name = "a0"
+                s = p.manipulators.add()
+                s.type_key = "SIZE"
+                s.prop1_name = "length"
+                s = p.manipulators.add()
+                # s.type_key = 'SNAP_POINT'
+                s.type_key = 'WALL_SNAP'
+                s.prop1_name = str(i)
+                s.prop2_name = 'post_z'
+
+    def update_parts(self):
+
+        # remove rails materials
+        for i in range(len(self.rails), self.rail_n, -1):
+            self.rails.remove(i - 1)
+
+        # add rails
+        for i in range(len(self.rails), self.rail_n):
+            self.rails.add()
+
+        # remove parts
+        for i in range(len(self.parts), self.n_parts, -1):
+            self.parts.remove(i - 1)
+
+        # add parts
+        for i in range(len(self.parts), self.n_parts):
+            self.parts.add()
+        
+        for p in self.parts:
+            if p.uid == 0:
+                self.create_uid(p)
+                
+        self.setup_manipulators()
+    
+    def from_spline(self, context, wM, resolution, spline):
+
+        o = self.find_in_selection(context)
+
+        if o is None:
+            return
+
+        auto_update = self.auto_update
+        self.auto_update = False
+
+        pts = self.coords_from_spline(spline, wM, resolution)
+        self.n_parts = len(pts) - 1
+        self.update_parts()
+        
+        if len(pts) < 1:
+            return
+
+        if self.user_path_reverse:
+            pts = list(reversed(pts))
+
+        o.matrix_world = Matrix.Translation(pts[0].copy())
+
+        p0 = pts.pop(0)
+        a0 = 0
+        for i, p1 in enumerate(pts):
+            dp = p1 - p0
+            da = atan2(dp.y, dp.x) - a0
+            if da > pi:
+                da -= 2 * pi
+            if da < -pi:
+                da += 2 * pi
+            p = self.parts[i]
+            p.length = dp.to_2d().length
+            p.dz = dp.z
+            p.a0 = da
+            a0 += da
+            p0 = p1
+
+        self.auto_update = auto_update
+
+    def update_path(self, context):
+        path = context.scene.objects.get(self.user_defined_path)
+        if path is not None and path.type == 'CURVE':
+            splines = path.data.splines
+            if len(splines) > self.user_defined_spline:
+                self.from_spline(
+                    context,
+                    path.matrix_world,
+                    self.user_defined_resolution,
+                    splines[self.user_defined_spline])
+
+    def get_generator(self):
+        g = FenceGenerator(self)
+        for part in self.parts:
+            # type, radius, da, length
+            g.add_part(part)
+
+        g.set_offset(self.x_offset)
+        # param_t(da, part_length)
+        g.param_t(self.angle_limit, self.post_spacing)
+        return g
+
+    def update(self, context, manipulable_refresh=False):
+
+        o = self.find_in_selection(context, self.auto_update)
+
+        if o is None:
+            return
+
+        # clean up manipulators before any data model change
+        if manipulable_refresh:
+            self.manipulable_disable(context)
+
+        self.update_parts()
+
+        verts = []
+        faces = []
+        matids = []
+        uvs = []
+
+        g = self.get_generator()
+
+        # depth at bottom
+        # self.manipulators[1].set_pts([(0, 0, 0), (0, 0, self.height), (1, 0, 0)])
+
+        if self.user_defined_post_enable:
+            # user defined posts
+            user_def_post = context.scene.objects.get(self.user_defined_post)
+            if user_def_post is not None and user_def_post.type == 'MESH':
+                g.setup_user_defined_post(user_def_post, self.post_x, self.post_y, self.post_z, self.post_rotation)
+
+        if self.post:
+            g.make_post(0.5 * self.post_x, 0.5 * self.post_y, self.post_z,
+                    self.post_alt, self.x_offset,
+                    int(self.idmat_post), verts, faces, matids, uvs)
+
+        # reset user def posts
+        g.user_defined_post = None
+
+        # user defined subs
+        if self.user_defined_subs_enable:
+            user_def_subs = context.scene.objects.get(self.user_defined_subs)
+            if user_def_subs is not None and user_def_subs.type == 'MESH':
+                g.setup_user_defined_post(user_def_subs, self.subs_x, self.subs_y, self.subs_z, self.subs_rotation)
+
+        if self.subs:
+            g.make_subs(0.5 * self.subs_x, 0.5 * self.subs_y, self.subs_z,
+                    self.post_y, self.subs_alt, self.subs_spacing,
+                    self.x_offset, self.subs_offset_x, int(self.idmat_subs), verts, faces, matids, uvs)
+
+        g.user_defined_post = None
+
+        if self.panel:
+            g.make_panels(0.5 * self.panel_x, self.panel_z, self.post_y,
+                    self.panel_alt, self.panel_dist, self.x_offset, self.panel_offset_x,
+                    int(self.idmat_panel), verts, faces, matids, uvs)
+
+        if self.rail:
+            for i in range(self.rail_n):
+                rd = self.rails[i]
+                x = 0.5 * rd.x
+                y = rd.z
+                closed = True
+
+                if rd.profil == 'SQUARE':
+                    rail = [Vector((-x, y)), Vector((-x, 0)), Vector((x, 0)), Vector((x, y))]
+                elif rd.profil == 'ROUND':
+                    rail = [Vector((x * sin(0.1 * -a * pi), x * (0.5 + cos(0.1 * -a * pi)))) for a in range(0, 20)]
+
+                elif rd.profil == 'SAFETY':
+                    closed = False
+                    rail = [Vector((i * x, j * y)) for i, j in [(0, -0.5),
+                        (1, -0.35714),
+                        (1, -0.21429),
+                        (0, -0.07143),
+                        (0, 0.07143),
+                        (1, 0.21429),
+                        (1, 0.35714),
+                        (0, 0.5)]]
+                elif rd.profil == 'USER':
+                    curve = rd.update_profile(context)
+                    if curve and curve.type == 'CURVE':
+                        spline = curve.data.splines[0]
+                        sx = rd.x / rd.user_profile_dimension.x
+                        sy = rd.z / rd.user_profile_dimension.y
+                        wM = Matrix([
+                            [sx, 0, 0, 0],
+                            [0, sy, 0, 0],
+                            [0, 0, 1, 0],
+                            [0, 0, 0, 1]
+                            ])
+                        rail = self.coords_from_spline(spline, wM, 12, ccw=True)
+                        closed = rail[0] == rail[-1]
+                        if closed:
+                            rail.pop()
+                    else:
+                        print("fence.update curve not found")
+                        continue
+                g.make_profile(rail, int(rd.mat), self.x_offset - rd.offset,
+                        rd.alt, rd.extend, closed, verts, faces, matids, uvs)
+
+        if self.handrail:
+
+            if self.handrail_profil == 'COMPLEX':
+                sx = self.handrail_x
+                sy = self.handrail_y
+                handrail = [Vector((sx * x, sy * y)) for x, y in [
+                (-0.28, 1.83), (-0.355, 1.77), (-0.415, 1.695), (-0.46, 1.605), (-0.49, 1.51), (-0.5, 1.415),
+                (-0.49, 1.315), (-0.46, 1.225), (-0.415, 1.135), (-0.355, 1.06), (-0.28, 1.0), (-0.255, 0.925),
+                (-0.33, 0.855), (-0.5, 0.855), (-0.5, 0.0), (0.5, 0.0), (0.5, 0.855), (0.33, 0.855), (0.255, 0.925),
+                (0.28, 1.0), (0.355, 1.06), (0.415, 1.135), (0.46, 1.225), (0.49, 1.315), (0.5, 1.415),
+                (0.49, 1.51), (0.46, 1.605), (0.415, 1.695), (0.355, 1.77), (0.28, 1.83), (0.19, 1.875),
+                (0.1, 1.905), (0.0, 1.915), (-0.095, 1.905), (-0.19, 1.875)]]
+
+            elif self.handrail_profil == 'SQUARE':
+                x = 0.5 * self.handrail_x
+                y = self.handrail_y
+                handrail = [Vector((-x, y)), Vector((-x, 0)), Vector((x, 0)), Vector((x, y))]
+
+            elif self.handrail_profil == 'CIRCLE':
+                r = self.handrail_radius
+                handrail = [Vector((r * sin(0.1 * -a * pi), r * (0.5 + cos(0.1 * -a * pi)))) for a in range(0, 20)]
+
+            g.make_profile(handrail, int(self.idmat_handrail), self.x_offset - self.handrail_offset,
+                self.handrail_alt, self.handrail_extend, True, verts, faces, matids, uvs)
+
+        bmed.buildmesh(context, o, verts, faces, matids=matids, uvs=uvs, weld=True, clean=False)
+        
+        self.update_dimensions(context, o)
+        
+        # enable manipulators rebuild
+        if manipulable_refresh:
+            self.manipulable_refresh = True
+
+        # restore context
+        self.restore_context(context)
+
+    def manipulable_setup(self, context):
+        """
+            NOTE:
+            this one assume context.active_object is the instance this
+            data belongs to, failing to do so will result in wrong
+            manipulators set on active object
+        """
+        self.manipulable_disable(context)
+
+        o = context.active_object
+
+        self.setup_manipulators()
+
+        for i, part in enumerate(self.parts):
+            if i >= self.n_parts:
+                break
+
+            if i > 0:
+                # start angle
+                self.manip_stack.append(part.manipulators[0].setup(context, o, part))
+
+            # length / radius + angle
+            self.manip_stack.append(part.manipulators[1].setup(context, o, part))
+
+            # snap point
+            self.manip_stack.append(part.manipulators[2].setup(context, o, self))
+
+        for m in self.manipulators:
+            self.manip_stack.append(m.setup(context, o, self))
+
+
+class ARCHIPACK_PT_fence(Panel):
+    bl_idname = "ARCHIPACK_PT_fence"
+    bl_label = "Fence"
+    bl_space_type = 'VIEW_3D'
+    bl_region_type = 'UI'
+    bl_category = 'ArchiPack'
+
+    @classmethod
+    def poll(cls, context):
+        return archipack_fence.filter(context.active_object)
+
+    def draw(self, context):
+        prop = archipack_fence.datablock(context.active_object)
+        if prop is None:
+            return
+        scene = context.scene
+        layout = self.layout
+        row = layout.row(align=True)
+        row.operator('archipack.manipulate', icon='HAND')
+        box = layout.box()
+        # box.label(text="Styles")
+        row = box.row(align=True)
+        row.operator("archipack.fence_preset_menu", text=bpy.types.ARCHIPACK_OT_fence_preset_menu.bl_label)
+        row.operator("archipack.fence_preset", text="", icon='ZOOMIN')
+        row.operator("archipack.fence_preset", text="", icon='ZOOMOUT').remove_active = True
+        
+        box = layout.box()
+        prop.draw_user_path(box, context)
+        if prop.user_defined_path is not "":
+            box.prop(prop, 'user_defined_spline')
+            box.prop(prop, 'user_path_reverse')
+
+        box.prop(prop, 'angle_limit')
+        box.prop(prop, 'x_offset')
+        box = layout.box()
+        row = box.row()
+        if prop.parts_expand:
+            row.prop(prop, 'parts_expand', icon="TRIA_DOWN", icon_only=True, text="Parts", emboss=False)
+            box.prop(prop, 'n_parts')
+            for i, part in enumerate(prop.parts):
+                part.draw(layout, context, i)
+        else:
+            row.prop(prop, 'parts_expand', icon="TRIA_RIGHT", icon_only=True, text="Parts", emboss=False)
+
+        box = layout.box()
+        row = box.row(align=True)
+        if prop.handrail_expand:
+            row.prop(prop, 'handrail_expand', icon="TRIA_DOWN", icon_only=True, text="Handrail", emboss=False)
+        else:
+            row.prop(prop, 'handrail_expand', icon="TRIA_RIGHT", icon_only=True, text="Handrail", emboss=False)
+
+        row.prop(prop, 'handrail')
+
+        if prop.handrail_expand:
+            box.prop(prop, 'handrail_alt')
+            box.prop(prop, 'handrail_offset')
+            box.prop(prop, 'handrail_extend')
+            box.prop(prop, 'handrail_profil')
+            if prop.handrail_profil != 'CIRCLE':
+                box.prop(prop, 'handrail_x')
+                box.prop(prop, 'handrail_y')
+            else:
+                box.prop(prop, 'handrail_radius')
+            row = box.row(align=True)
+            row.prop(prop, 'handrail_slice')
+
+        box = layout.box()
+        row = box.row(align=True)
+        if prop.post_expand:
+            row.prop(prop, 'post_expand', icon="TRIA_DOWN", icon_only=True, text="Post", emboss=False)
+        else:
+            row.prop(prop, 'post_expand', icon="TRIA_RIGHT", icon_only=True, text="Post", emboss=False)
+        row.prop(prop, 'post')
+        if prop.post_expand:
+            box.prop(prop, 'post_spacing')
+            box.prop(prop, 'post_x')
+            box.prop(prop, 'post_y')
+            box.prop(prop, 'post_z')
+            box.prop(prop, 'post_alt')
+            row = box.row(align=True)
+            row.prop(prop, 'user_defined_post_enable', text="")
+            row.operator("archipack.fence_subpart_dimensions", text="", icon='BBOX').part = "POST"
+            row.prop_search(prop, "user_defined_post", scene, "objects", text="")
+            if prop.user_defined_post:
+                box.prop(prop, 'post_rotation')
+
+        box = layout.box()
+        row = box.row(align=True)
+        if prop.subs_expand:
+            row.prop(prop, 'subs_expand', icon="TRIA_DOWN", icon_only=True, text="Subs", emboss=False)
+        else:
+            row.prop(prop, 'subs_expand', icon="TRIA_RIGHT", icon_only=True, text="Subs", emboss=False)
+
+        row.prop(prop, 'subs')
+        if prop.subs_expand:
+            box.prop(prop, 'subs_spacing')
+            box.prop(prop, 'subs_x')
+            box.prop(prop, 'subs_y')
+            box.prop(prop, 'subs_z')
+            box.prop(prop, 'subs_alt')
+            box.prop(prop, 'subs_offset_x')
+            row = box.row(align=True)
+            row.prop(prop, 'user_defined_subs_enable', text="")
+            row.operator("archipack.fence_subpart_dimensions", text="", icon='BBOX').part = "SUB"
+            row.prop_search(prop, "user_defined_subs", scene, "objects", text="")
+            if prop.user_defined_subs:
+                box.prop(prop, 'subs_rotation')
+
+        box = layout.box()
+        row = box.row(align=True)
+        if prop.panel_expand:
+            row.prop(prop, 'panel_expand', icon="TRIA_DOWN", icon_only=True, text="Panels", emboss=False)
+        else:
+            row.prop(prop, 'panel_expand', icon="TRIA_RIGHT", icon_only=True, text="Panels", emboss=False)
+        row.prop(prop, 'panel')
+        if prop.panel_expand:
+            box.prop(prop, 'panel_dist')
+            box.prop(prop, 'panel_x')
+            box.prop(prop, 'panel_z')
+            box.prop(prop, 'panel_alt')
+            box.prop(prop, 'panel_offset_x')
+
+        box = layout.box()
+        row = box.row(align=True)
+        if prop.rail_expand:
+            row.prop(prop, 'rail_expand', icon="TRIA_DOWN", icon_only=True, text="Rails", emboss=False)
+        else:
+            row.prop(prop, 'rail_expand', icon="TRIA_RIGHT", icon_only=True, text="Rails", emboss=False)
+        row.prop(prop, 'rail')
+        if prop.rail_expand:
+            box.prop(prop, 'rail_n')
+            for i in range(prop.rail_n):
+                box = layout.box()
+                box.label(text="Rail " + str(i + 1))
+                prop.rails[i].draw(context, box)
+
+        box = layout.box()
+        row = box.row()
+
+        if prop.idmats_expand:
+            row.prop(prop, 'idmats_expand', icon="TRIA_DOWN", icon_only=True, text="Materials", emboss=False)
+            box.prop(prop, 'idmat_handrail')
+            box.prop(prop, 'idmat_panel')
+            box.prop(prop, 'idmat_post')
+            box.prop(prop, 'idmat_subs')
+        else:
+            row.prop(prop, 'idmats_expand', icon="TRIA_RIGHT", icon_only=True, text="Materials", emboss=False)
+
+
+# ------------------------------------------------------------------
+# Define operator class to create object
+# ------------------------------------------------------------------
+
+
+class ARCHIPACK_OT_fence(ArchipackCreateTool, Operator):
+    bl_idname = "archipack.fence"
+    bl_label = "Fence"
+    bl_description = "Fence"
+    bl_category = 'Archipack'
+    bl_options = {'REGISTER', 'UNDO'}
+
+    def create(self, context):
+        m = bpy.data.meshes.new("Fence")
+        o = bpy.data.objects.new("Fence", m)
+        d = m.archipack_fence.add()
+        # make manipulators selectable
+        d.manipulable_selectable = True
+        context.scene.objects.link(o)
+        o.select = True
+        context.scene.objects.active = o
+        self.load_preset(d)
+        self.add_material(o)
+        return o
+
+    def execute(self, context):
+        if context.mode == "OBJECT":
+            bpy.ops.object.select_all(action="DESELECT")
+            o = self.create(context)
+            o.location = bpy.context.scene.cursor_location
+            o.select = True
+            context.scene.objects.active = o
+            self.manipulate()
+            return {'FINISHED'}
+        else:
+            self.report({'WARNING'}, "Archipack: Option only valid in Object mode")
+            return {'CANCELLED'}
+
+
+# ------------------------------------------------------------------
+# Define operator class to create object
+# ------------------------------------------------------------------
+
+"""
+ TODO:
+ make fence child of curve
+ use relationship to update (add/remove) childs
+"""
+
+
+class ARCHIPACK_OT_fence_from_curve(ArchipackCreateTool, Operator):
+    bl_idname = "archipack.fence_from_curve"
+    bl_label = "Fence curve"
+    bl_description = "Create a fence from a curve"
+    bl_category = 'Archipack'
+    bl_options = {'REGISTER', 'UNDO'}
+
+    @classmethod
+    def poll(self, context):
+        o = context.active_object
+        return o is not None and o.type == 'CURVE'
+
+    def draw(self, context):
+        layout = self.layout
+        row = layout.row()
+        row.label("Use Properties panel (N) to define parms", icon='INFO')
+    
+    def create_one(self, context, curve, i):
+        bpy.ops.archipack.fence('INVOKE_DEFAULT', auto_manipulate=False)
+        o = context.active_object
+        d = archipack_fence.datablock(o)
+        d.auto_update = False
+        d.user_defined_spline = i
+        d.user_defined_path = curve.name
+        d.user_defined_resolution = min(128, curve.data.resolution_u)
+        d.auto_update = True
+        return o
+        
+    def create(self, context):
+        o = None
+        curve = context.active_object
+        sel = []
+        for i, spline in enumerate(curve.data.splines):
+            o = self.create_one(context, curve, i)
+            sel.append(o)
+        for obj in sel:
+            obj.select = True
+        return o
+    
+    def execute(self, context):
+        if context.mode == "OBJECT":
+            bpy.ops.object.select_all(action="DESELECT")
+            o = self.create(context)
+            if o is not None:
+                o.select = True
+                context.scene.objects.active = o
+            # self.manipulate()
+            return {'FINISHED'}
+        
+        elif context.mode == 'EDIT_CURVE':
+            # Tynkatopi's contrib
+            curve = context.active_object
+            d = curve.data
+            spline_index = 0
+            
+            if d.splines.active:
+                spline_index = d.splines[:].index(d.splines.active)
+            
+            rot = curve.rotation_euler.copy()
+            curve.rotation_euler = 0, 0, 0
+            bpy.ops.object.mode_set(mode='OBJECT')
+            o = self.create_one(context, curve, 0)
+            if o:
+                d = archipack_fence.datablock(o)
+                o.rotation_euler = 0, 0, 0
+                o.parent = curve
+                # update here so fence location match spline vertex 1
+                d.user_defined_spline = spline_index
+                o.select = False
+            curve.select = True
+            context.scene.objects.active = curve
+            curve.rotation_euler = rot
+            bpy.ops.object.mode_set(mode='EDIT')
+            return {'FINISHED'}
+        
+        else:
+            self.report({'WARNING'}, "Archipack: Option only valid in Object/Edit mode")
+            return {'CANCELLED'}
+
+            
+# ------------------------------------------------------------------
+# Define operator class to load / save presets
+# ------------------------------------------------------------------
+
+
+class ARCHIPACK_OT_fence_preset_menu(PresetMenuOperator, Operator):
+    bl_description = "Show Fence Presets"
+    bl_idname = "archipack.fence_preset_menu"
+    bl_label = "Fence Styles"
+    preset_subdir = "archipack_fence"
+
+
+class ARCHIPACK_OT_fence_preset(ArchipackPreset, Operator):
+    """Add a Fence Preset"""
+    bl_idname = "archipack.fence_preset"
+    bl_label = "Add Fence Style"
+    preset_menu = "ARCHIPACK_OT_fence_preset_menu"
+
+    @property
+    def blacklist(self):
+        return ['manipulators', 'n_parts', 'parts', 'user_defined_path', 'user_defined_spline']
+
+
+class ARCHIPACK_OT_fence_subpart_dimensions(Operator):
+
+    bl_idname = "archipack.fence_subpart_dimensions"
+    bl_label = "Dimension"
+    bl_description = "Use object's dimensions"
+    bl_category = 'Archipack'
+    bl_options = {'REGISTER', 'UNDO'}
+
+    part = StringProperty()
+
+    @classmethod
+    def poll(cls, context):
+        return archipack_fence.filter(context.active_object)
+
+    def execute(self, context):
+        d = archipack_fence.datablock(context.active_object)
+
+        if d is None:
+            self.report({'WARNING'}, "Archipack: Operator only valid with fence")
+            return {'CANCELLED'}
+
+        if self.part == "SUB":
+            part_obj = bpy.data.objects.get(d.user_defined_subs)
+            if part_obj is None:
+                self.report({'WARNING'}, "Archipack: User defined sub object not found")
+                return {'CANCELLED'}
+            d.subs_x, d.subs_y, d.subs_z = part_obj.dimensions.x, part_obj.dimensions.y, part_obj.dimensions.z
+        else:
+            part_obj = bpy.data.objects.get(d.user_defined_post)
+            if part_obj is None:
+                self.report({'WARNING'}, "Archipack: User defined post object not found")
+                return {'CANCELLED'}
+            d.post_x, d.post_y, d.post_z = part_obj.dimensions.x, part_obj.dimensions.y, part_obj.dimensions.z
+
+        return {'FINISHED'}
+
+
+def register():
+    # bpy.utils.register_class(archipack_fence_material)
+    bpy.utils.register_class(archipack_fence_rail)
+    bpy.utils.register_class(archipack_fence_part)
+    bpy.utils.register_class(archipack_fence)
+    Mesh.archipack_fence = CollectionProperty(type=archipack_fence)
+    bpy.utils.register_class(ARCHIPACK_OT_fence_preset_menu)
+    bpy.utils.register_class(ARCHIPACK_PT_fence)
+    bpy.utils.register_class(ARCHIPACK_OT_fence)
+    bpy.utils.register_class(ARCHIPACK_OT_fence_preset)
+    bpy.utils.register_class(ARCHIPACK_OT_fence_from_curve)
+    bpy.utils.register_class(ARCHIPACK_OT_fence_subpart_dimensions)
+
+
+def unregister():
+    # bpy.utils.unregister_class(archipack_fence_material)
+    bpy.utils.unregister_class(archipack_fence_rail)
+    bpy.utils.unregister_class(archipack_fence_part)
+    bpy.utils.unregister_class(archipack_fence)
+    del Mesh.archipack_fence
+    bpy.utils.unregister_class(ARCHIPACK_OT_fence_preset_menu)
+    bpy.utils.unregister_class(ARCHIPACK_PT_fence)
+    bpy.utils.unregister_class(ARCHIPACK_OT_fence)
+    bpy.utils.unregister_class(ARCHIPACK_OT_fence_preset)
+    bpy.utils.unregister_class(ARCHIPACK_OT_fence_from_curve)
+    bpy.utils.unregister_class(ARCHIPACK_OT_fence_subpart_dimensions)