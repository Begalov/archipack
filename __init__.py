--- conflicted
+++ resolved
@@ -1,772 +1,716 @@
-# -*- coding:utf-8 -*-
-
-# ##### BEGIN GPL LICENSE BLOCK #####
-#
-#  This program is free software; you can redistribute it and/or
-#  modify it under the terms of the GNU General Public License
-#  as published by the Free Software Foundation; either version 2
-#  of the License, or (at your option) any later version.
-#
-#  This program is distributed in the hope that it will be useful,
-#  but WITHOUT ANY WARRANTY; without even the implied warranty of
-#  MERCHANTABILITY or FITNESS FOR A PARTICULAR PURPOSE.  See the
-#  GNU General Public License for more details.
-#
-#  You should have received a copy of the GNU General Public License
-#  along with this program; if not, write to the Free Software Foundation,
-#  Inc., 51 Franklin Street, Fifth Floor, Boston, MA 02110-1301, USA.
-#
-# ##### END GPL LICENSE BLOCK #####
-
-# <pep8 compliant>
-
-# ----------------------------------------------------------
-# Author: Stephen Leger (s-leger)
-#
-# ----------------------------------------------------------
-
-bl_info = {
-    'name': 'Archipack',
-    'description': 'Architectural objects and 2d polygons detection from unordered splines',
-    'author': 's-leger',
-    'license': 'GPL',
-    'deps': 'shapely',
-    'version': (1, 2, 5),
-    'blender': (2, 7, 8),
-    'location': 'View3D > Tools > Create > Archipack',
-    'warning': '',
-    'wiki_url': 'https://github.com/s-leger/archipack/wiki',
-    'tracker_url': 'https://github.com/s-leger/archipack/issues',
-    'link': 'https://github.com/s-leger/archipack',
-    'support': 'COMMUNITY',
-    'category': 'Add Mesh'
-    }
-
-import os
-
-if "bpy" in locals():
-    import importlib as imp
-    imp.reload(archipack_snap)
-    imp.reload(archipack_manipulator)
-    imp.reload(archipack_reference_point)
-    imp.reload(archipack_autoboolean)
-    imp.reload(archipack_door)
-    imp.reload(archipack_window)
-    imp.reload(archipack_stair)
-    imp.reload(archipack_wall)
-    imp.reload(archipack_wall2)
-    # imp.reload(archipack_roof2d)
-    imp.reload(archipack_slab)
-    imp.reload(archipack_fence)
-    imp.reload(archipack_truss)
-    # imp.reload(archipack_toolkit)
-    imp.reload(archipack_floor)
-    imp.reload(archipack_rendering)
-    imp.reload(addon_updater_ops)
-    try:
-        imp.reload(archipack_polylib)
-        HAS_POLYLIB = True
-    except:
-        HAS_POLYLIB = False
-        pass
-
-    print("archipack: reload ready")
-else:
-    from . import archipack_snap
-    from . import archipack_manipulator
-    from . import archipack_reference_point
-    from . import archipack_autoboolean
-    from . import archipack_door
-    from . import archipack_window
-    from . import archipack_stair
-    from . import archipack_wall
-    from . import archipack_wall2
-    # from . import archipack_roof2d
-    from . import archipack_slab
-    from . import archipack_fence
-    from . import archipack_truss
-    # from . import archipack_toolkit
-    from . import archipack_floor
-    from . import archipack_rendering
-    from . import addon_updater_ops
-    try:
-        """
-            polylib depends on shapely
-            raise ImportError when not meet
-        """
-        from . import archipack_polylib
-        HAS_POLYLIB = True
-    except:
-        print("archipack: Polylib failed to load, missing shapely ?")
-        HAS_POLYLIB = False
-        pass
-
-    print("archipack: ready")
-
-# noinspection PyUnresolvedReferences
-import bpy
-# noinspection PyUnresolvedReferences
-from bpy.types import (
-    Panel, WindowManager, PropertyGroup,
-    AddonPreferences, Menu
-    )
-from bpy.props import (
-    EnumProperty, PointerProperty,
-    StringProperty, BoolProperty,
-    IntProperty, FloatProperty, FloatVectorProperty
-    )
-
-from bpy.utils import previews
-icons_collection = {}
-
-
-# ----------------------------------------------------
-# Addon preferences
-# ----------------------------------------------------
-
-def update_panel(self, context):
-    try:
-        bpy.utils.unregister_class(TOOLS_PT_Archipack_PolyLib)
-        bpy.utils.unregister_class(TOOLS_PT_Archipack_Tools)
-        bpy.utils.unregister_class(TOOLS_PT_Archipack_Create)
-    except:
-        pass
-    prefs = context.user_preferences.addons[__name__].preferences
-    TOOLS_PT_Archipack_PolyLib.bl_category = prefs.tools_category
-    bpy.utils.register_class(TOOLS_PT_Archipack_PolyLib)
-    TOOLS_PT_Archipack_Tools.bl_category = prefs.tools_category
-    bpy.utils.register_class(TOOLS_PT_Archipack_Tools)
-    TOOLS_PT_Archipack_Create.bl_category = prefs.create_category
-    bpy.utils.register_class(TOOLS_PT_Archipack_Create)
-
-
-class Archipack_Pref(AddonPreferences):
-    bl_idname = __name__
-
-    tools_category = StringProperty(
-        name="Tools",
-        description="Choose a name for the category of the Tools panel",
-        default="Tools",
-        update=update_panel
-    )
-    create_category = StringProperty(
-        name="Create",
-        description="Choose a name for the category of the Create panel",
-        default="Create",
-        update=update_panel
-    )
-    create_submenu = BoolProperty(
-        name="Use Sub-menu",
-        description="Put Achipack's object into a sub menu (shift+a)",
-        default=True
-    )
-    # Arrow sizes (world units)
-    arrow_size = FloatProperty(
-            name="Arrow",
-            description="Manipulators arrow size (blender units)",
-            default=0.05
-            )
-    # Handle area size (pixels)
-    handle_size = IntProperty(
-            name="Handle",
-            description="Manipulators handle sensitive area size (pixels)",
-            min=2,
-            default=10
-            )
-    # Font sizes and basic colour scheme
-    # kept outside of addon prefs until now
-    # as for a generic toolkit it is not appropriate
-    # we could provide a template for addon prefs
-    # matching those one
-    feedback_size_main = IntProperty(
-            name="Main",
-            description="Main title font size (pixels)",
-            min=2,
-            default=16
-            )
-    feedback_size_title = IntProperty(
-            name="Title",
-            description="Tool name font size (pixels)",
-            min=2,
-            default=14
-            )
-    feedback_size_shortcut = IntProperty(
-            name="Shortcut",
-            description="Shortcuts font size (pixels)",
-            min=2,
-            default=11
-            )
-    feedback_shortcut_area = FloatVectorProperty(
-            name="Background Shortcut",
-            description="Shortcut area background color",
-            subtype='COLOR_GAMMA',
-            default=(0, 0.4, 0.6, 0.2),
-            size=4,
-            min=0, max=1
-            )
-    feedback_title_area = FloatVectorProperty(
-            name="Background Main",
-            description="Title area background color",
-            subtype='COLOR_GAMMA',
-            default=(0, 0.4, 0.6, 0.5),
-            size=4,
-            min=0, max=1
-            )
-    feedback_colour_main = FloatVectorProperty(
-            name="Font Main",
-            description="Title color",
-            subtype='COLOR_GAMMA',
-            default=(0.95, 0.95, 0.95, 1.0),
-            size=4,
-            min=0, max=1
-            )
-    feedback_colour_key = FloatVectorProperty(
-            name="Font Shortcut key",
-            description="KEY label color",
-            subtype='COLOR_GAMMA',
-            default=(0.67, 0.67, 0.67, 1.0),
-            size=4,
-            min=0, max=1
-            )
-    feedback_colour_shortcut = FloatVectorProperty(
-            name="Font Shortcut hint",
-            description="Shortcuts text color",
-            subtype='COLOR_GAMMA',
-            default=(0.51, 0.51, 0.51, 1.0),
-            size=4,
-            min=0, max=1
-            )
-
-    # addon updater preferences
-
-    auto_check_update = BoolProperty(
-        name="Auto-check for Update",
-        description="If enabled, auto-check for updates using an interval",
-        default=False,
-        )
-
-    updater_intrval_months = IntProperty(
-        name='Months',
-        description="Number of months between checking for updates",
-        default=0,
-        min=0
-        )
-    updater_intrval_days = IntProperty(
-        name='Days',
-        description="Number of days between checking for updates",
-        default=7,
-        min=0,
-        )
-    updater_intrval_hours = IntProperty(
-        name='Hours',
-        description="Number of hours between checking for updates",
-        default=0,
-        min=0,
-        max=23
-        )
-    updater_intrval_minutes = IntProperty(
-        name='Minutes',
-        description="Number of minutes between checking for updates",
-        default=0,
-        min=0,
-        max=59
-        )
-
-    def draw(self, context):
-        layout = self.layout
-        box = layout.box()
-        row = box.row()
-        col = row.column()
-        col.label(text="Tab Category:")
-        col.prop(self, "tools_category")
-        col.prop(self, "create_category")
-        col.prop(self, "create_submenu")
-        box = layout.box()
-        row = box.row()
-        split = row.split(percentage=0.5)
-        col = split.column()
-        col.label(text="Colors:")
-        row = col.row(align=True)
-        row.prop(self, "feedback_title_area")
-        row = col.row(align=True)
-        row.prop(self, "feedback_shortcut_area")
-        row = col.row(align=True)
-        row.prop(self, "feedback_colour_main")
-        row = col.row(align=True)
-        row.prop(self, "feedback_colour_key")
-        row = col.row(align=True)
-        row.prop(self, "feedback_colour_shortcut")
-        col = split.column()
-        col.label(text="Font size:")
-        col.prop(self, "feedback_size_main")
-        col.prop(self, "feedback_size_title")
-        col.prop(self, "feedback_size_shortcut")
-        col.label(text="Manipulators:")
-        col.prop(self, "arrow_size")
-        col.prop(self, "handle_size")
-        addon_updater_ops.update_settings_ui(self, context)
-
-
-# ----------------------------------------------------
-# Archipack panels
-# ----------------------------------------------------
-
-
-class TOOLS_PT_Archipack_PolyLib(Panel):
-    bl_label = "Archipack 2d to 3d"
-    bl_idname = "TOOLS_PT_Archipack_PolyLib"
-    bl_space_type = "VIEW_3D"
-    bl_region_type = "TOOLS"
-    bl_category = "Tools"
-
-    @classmethod
-    def poll(self, context):
-
-        global archipack_polylib
-        return HAS_POLYLIB and ((archipack_polylib.vars_dict['select_polygons'] is not None) or
-                (context.object is not None and context.object.type == 'CURVE'))
-
-    def draw(self, context):
-        global icons_collection
-        icons = icons_collection["main"]
-        layout = self.layout
-        row = layout.row(align=True)
-        box = row.box()
-        row = box.row(align=True)
-        row.operator(
-            "archipack.polylib_detect",
-            icon_value=icons["detect"].icon_id,
-            text='Detect'
-            ).extend = context.window_manager.archipack_polylib.extend
-        row.prop(context.window_manager.archipack_polylib, "extend")
-        row = box.row(align=True)
-        row.prop(context.window_manager.archipack_polylib, "resolution")
-        row = box.row(align=True)
-        row.label(text="Polygons")
-        row = box.row(align=True)
-        row.operator(
-            "archipack.polylib_pick_2d_polygons",
-            icon_value=icons["selection"].icon_id,
-            text='Select'
-            ).action = 'select'
-        row.operator(
-            "archipack.polylib_pick_2d_polygons",
-            icon_value=icons["union"].icon_id,
-            text='Union'
-            ).action = 'union'
-        row.operator(
-            "archipack.polylib_output_polygons",
-            icon_value=icons["polygons"].icon_id,
-            text='All')
-        row = box.row(align=True)
-        row.operator(
-            "archipack.polylib_pick_2d_polygons",
-            text='Wall',
-            icon_value=icons["wall"].icon_id).action = 'wall'
-        row.prop(context.window_manager.archipack_polylib, "solidify_thickness")
-        row = box.row(align=True)
-        row.operator("archipack.polylib_pick_2d_polygons",
-            text='Window',
-            icon_value=icons["window"].icon_id).action = 'window'
-        row.operator("archipack.polylib_pick_2d_polygons",
-            text='Door',
-            icon_value=icons["door"].icon_id).action = 'door'
-        row.operator("archipack.polylib_pick_2d_polygons", text='Rectangle').action = 'rectangle'
-        row = box.row(align=True)
-        row.label(text="Lines")
-        row = box.row(align=True)
-        row.operator(
-            "archipack.polylib_pick_2d_lines",
-            icon_value=icons["selection"].icon_id,
-            text='Lines').action = 'select'
-        row.operator(
-            "archipack.polylib_pick_2d_lines",
-            icon_value=icons["union"].icon_id,
-            text='Union').action = 'union'
-        row.operator(
-            "archipack.polylib_output_lines",
-            icon_value=icons["polygons"].icon_id,
-            text='All')
-        # row = layout.row(align=True)
-        # box = row.box()
-        # row = box.row(align=True)
-        # row.operator("archipack.polylib_solidify")
-        row = box.row(align=True)
-        row.label(text="Points")
-        row = box.row(align=True)
-        row.operator(
-            "archipack.polylib_pick_2d_points",
-            icon_value=icons["selection"].icon_id,
-            text='Points').action = 'select'
-        row = layout.row(align=True)
-        box = row.box()
-        row = box.row(align=True)
-        row.operator("archipack.polylib_simplify")
-        row.prop(context.window_manager.archipack_polylib, "simplify_tolerance")
-        row = box.row(align=True)
-        row.prop(context.window_manager.archipack_polylib, "simplify_preserve_topology")
-        row = layout.row(align=True)
-        box = row.box()
-        row = box.row(align=True)
-        row.operator("archipack.polylib_offset")
-        row = box.row(align=True)
-        row.prop(context.window_manager.archipack_polylib, "offset_distance")
-        row = box.row(align=True)
-        row.prop(context.window_manager.archipack_polylib, "offset_side")
-        row = box.row(align=True)
-        row.prop(context.window_manager.archipack_polylib, "offset_resolution")
-        row = box.row(align=True)
-        row.prop(context.window_manager.archipack_polylib, "offset_join_style")
-        row = box.row(align=True)
-        row.prop(context.window_manager.archipack_polylib, "offset_mitre_limit")
-
-
-class TOOLS_PT_Archipack_Tools(Panel):
-    bl_label = "Archipack Tools"
-    bl_idname = "TOOLS_PT_Archipack_Tools"
-    bl_space_type = "VIEW_3D"
-    bl_region_type = "TOOLS"
-    bl_category = "Tools"
-
-    @classmethod
-    def poll(self, context):
-        return True
-
-    def draw(self, context):
-        wm = context.window_manager
-        layout = self.layout
-        row = layout.row(align=True)
-        box = row.box()
-        box.label("Auto boolean")
-        row = box.row(align=True)
-        # row.operator("archipack.auto_boolean", text="Robust", icon='HAND').mode = 'ROBUST'
-        # row.operator("archipack.auto_boolean", text="Interactive", icon='AUTO').mode = 'INTERACTIVE'
-        row.operator("archipack.auto_boolean", text="AutoBoolean", icon='AUTO').mode = 'HYBRID'
-        row = layout.row(align=True)
-        box = row.box()
-        box.label("Rendering")
-        row = box.row(align=True)
-        row.prop(wm.archipack, 'render_type', text="")
-        row = box.row(align=True)
-        row.operator("archipack.render", icon='RENDER_STILL')
-
-
-class TOOLS_PT_Archipack_Create(Panel):
-    bl_label = "Add Archipack"
-    bl_idname = "TOOLS_PT_Archipack_Create"
-    bl_space_type = "VIEW_3D"
-    bl_region_type = "TOOLS"
-    bl_category = "Create"
-
-    @classmethod
-    def poll(self, context):
-        return True
-
-    def draw(self, context):
-        global icons_collection
-<<<<<<< HEAD
-
-=======
-        
->>>>>>> 17741fbf
-        addon_updater_ops.check_for_update_background(context)
-
-        icons = icons_collection["main"]
-        layout = self.layout
-        row = layout.row(align=True)
-        box = row.box()
-        box.label("Objects")
-        row = box.row(align=True)
-        # col = row.column()
-        # subrow = col.row(align=True)
-        row.operator("archipack.window_preset_menu",
-                    text="Window",
-                    icon_value=icons["window"].icon_id
-                    ).preset_operator = "archipack.window"
-        row.operator("archipack.window_preset_menu",
-                    text="",
-                    icon='GREASEPENCIL'
-                    ).preset_operator = "archipack.window_draw"
-        # col = row.column()
-        # subrow = col.row(align=True)
-        row = box.row(align=True)
-        row.operator("archipack.door_preset_menu",
-                    text="Door",
-                    icon_value=icons["door"].icon_id
-                    ).preset_operator = "archipack.door"
-        row.operator("archipack.door_preset_menu",
-                    text="",
-                    icon='GREASEPENCIL'
-                    ).preset_operator = "archipack.door_draw"
-        row = box.row(align=True)
-        row.operator("archipack.stair_preset_menu",
-                    text="Stair",
-                    icon_value=icons["stair"].icon_id
-                    ).preset_operator = "archipack.stair"
-        row = box.row(align=True)
-        row.operator("archipack.wall2",
-                    icon_value=icons["wall"].icon_id
-                    )
-        row.operator("archipack.wall2_draw", text="Draw", icon='GREASEPENCIL')
-        row.operator("archipack.wall2_from_curve", text="", icon='CURVE_DATA')
-
-        row = box.row(align=True)
-        row.operator("archipack.fence_preset_menu",
-                    text="Fence",
-                    icon_value=icons["fence"].icon_id
-                    ).preset_operator = "archipack.fence"
-        row.operator("archipack.fence_from_curve", text="", icon='CURVE_DATA')
-        row = box.row(align=True)
-        row.operator("archipack.truss",
-                    icon_value=icons["truss"].icon_id
-                    )
-        row = box.row(align=True)
-        row.operator("archipack.slab_from_curve",
-                    icon_value=icons["slab"].icon_id
-                    )
-
-        row = box.row(align=True)
-        row.operator("archipack.wall2_from_slab",
-                    icon_value=icons["wall"].icon_id)
-        row.operator("archipack.slab_from_wall",
-                    icon_value=icons["slab"].icon_id
-                    ).ceiling = False
-        row.operator("archipack.slab_from_wall",
-                    text="->Ceiling",
-                    icon_value=icons["slab"].icon_id
-                    ).ceiling = True
-
-        addon_updater_ops.update_notice_box_ui(self, context)
-<<<<<<< HEAD
-
-        # row = box.row(align=True)
-        # row.operator("archipack.roof", icon='CURVE_DATA')
-
-        # toolkit
-        # row = box.row(align=True)
-        # row.operator("archipack.myobject")
-
-=======
-        
-        # row = box.row(align=True)
-        # row.operator("archipack.roof", icon='CURVE_DATA')
-        
-        # toolkit
-        # row = box.row(align=True)
-        # row.operator("archipack.myobject")
-        
->>>>>>> 17741fbf
-        row = box.row(align=True)
-        row.operator("archipack.floor_preset_menu",
-                    text="Floor",
-                    icon_value=icons["floor"].icon_id
-                    ).preset_operator = "archipack.floor"
-<<<<<<< HEAD
-
-=======
-        
->>>>>>> 17741fbf
-# ----------------------------------------------------
-# ALT + A menu
-# ----------------------------------------------------
-
-
-def draw_menu(self, context):
-    global icons_collection
-    icons = icons_collection["main"]
-    layout = self.layout
-    layout.operator_context = 'INVOKE_REGION_WIN'
-<<<<<<< HEAD
-
-=======
-    
->>>>>>> 17741fbf
-    layout.operator("archipack.wall2",
-                    text="Wall",
-                    icon_value=icons["wall"].icon_id
-                    )
-    layout.operator("archipack.window_preset_menu",
-                    text="Window",
-                    icon_value=icons["window"].icon_id
-                    ).preset_operator = "archipack.window"
-    layout.operator("archipack.door_preset_menu",
-                    text="Door",
-                    icon_value=icons["door"].icon_id
-                    ).preset_operator = "archipack.door"
-    layout.operator("archipack.stair_preset_menu",
-                    text="Stair",
-                    icon_value=icons["stair"].icon_id
-                    ).preset_operator = "archipack.stair"
-    layout.operator("archipack.fence_preset_menu",
-                    text="Fence",
-                    icon_value=icons["fence"].icon_id
-                    ).preset_operator = "archipack.fence"
-    layout.operator("archipack.truss",
-                    text="Truss",
-                    icon_value=icons["truss"].icon_id
-                    )
-    layout.operator("archipack.floor_preset_menu",
-                    text="Floor",
-                    icon_value=icons["floor"].icon_id
-                    )
-<<<<<<< HEAD
-
-
-class ARCHIPACK_create_menu(Menu):
-    bl_label = 'Archipack'
-    bl_idname = 'ARCHIPACK_create_menu'
-
-    def draw(self, context):
-        draw_menu(self, context)
-
-
-def menu_func(self, context):
-    layout = self.layout
-    layout.separator()
-    global icons_collection
-    icons = icons_collection["main"]
-
-    # either draw sub menu or right at end of this one
-    if context.user_preferences.addons[__name__].preferences.create_submenu:
-        layout.operator_context = 'INVOKE_REGION_WIN'
-        layout.menu("ARCHIPACK_create_menu", icon_value=icons["archipack"].icon_id)
-    else:
-        draw_menu(self, context)
-=======
->>>>>>> 17741fbf
-
-
-class ARCHIPACK_create_menu(Menu):
-    bl_label = 'Archipack'
-    bl_idname = 'ARCHIPACK_create_menu'
-
-    def draw(self, context):
-        layout = self.layout
-        draw_menu(self, context)
-     
-    
-def menu_func(self, context):
-    layout = self.layout
-    layout.separator()
-    global icons_collection
-    icons = icons_collection["main"]
-    
-    # either draw sub menu or right at end of this one
-    if context.user_preferences.addons[__name__].preferences.create_submenu:
-        layout.operator_context = 'INVOKE_REGION_WIN'
-        layout.menu("ARCHIPACK_create_menu", icon_value=icons["archipack"].icon_id)
-    else:
-        draw_menu(self, context)
-
-    
-# ----------------------------------------------------
-# Datablock to store global addon variables
-# ----------------------------------------------------
-
-
-class archipack_data(PropertyGroup):
-    render_type = EnumProperty(
-        items=(
-            ('1', "Draw over", "Draw over last rendered image"),
-            ('2', "OpenGL", ""),
-            ('3', "Animation OpenGL", ""),
-            ('4', "Image", "Render image and draw over"),
-            ('5', "Animation", "Draw on each frame")
-            ),
-        name="Render type",
-        description="Render method"
-        )
-
-
-def register():
-    global icons_collection
-    icons = previews.new()
-    icons_dir = os.path.join(os.path.dirname(__file__), "icons")
-    for icon in os.listdir(icons_dir):
-        name, ext = os.path.splitext(icon)
-        icons.load(name, os.path.join(icons_dir, icon), 'IMAGE')
-    icons_collection["main"] = icons
-
-    archipack_snap.register()
-    archipack_manipulator.register()
-    archipack_reference_point.register()
-    archipack_autoboolean.register()
-    archipack_door.register()
-    archipack_window.register()
-    archipack_stair.register()
-    archipack_wall.register()
-    archipack_wall2.register()
-    # archipack_roof2d.register()
-    archipack_slab.register()
-    archipack_fence.register()
-    archipack_truss.register()
-    # archipack_toolkit.register()
-    archipack_floor.register()
-    archipack_rendering.register()
-
-    if HAS_POLYLIB:
-        archipack_polylib.register()
-
-    bpy.utils.register_class(archipack_data)
-    WindowManager.archipack = PointerProperty(type=archipack_data)
-    bpy.utils.register_class(Archipack_Pref)
-    update_panel(None, bpy.context)
-    bpy.utils.register_class(ARCHIPACK_create_menu)
-    bpy.types.INFO_MT_mesh_add.append(menu_func)
-<<<<<<< HEAD
-
-=======
-    
->>>>>>> 17741fbf
-    addon_updater_ops.register(bl_info)
-    # bpy.utils.register_module(__name__)
-
-
-def unregister():
-    global icons_collection
-    bpy.types.INFO_MT_mesh_add.remove(menu_func)
-    bpy.utils.unregister_class(ARCHIPACK_create_menu)
-<<<<<<< HEAD
-
-=======
-    
->>>>>>> 17741fbf
-    bpy.utils.unregister_class(TOOLS_PT_Archipack_PolyLib)
-    bpy.utils.unregister_class(TOOLS_PT_Archipack_Tools)
-    bpy.utils.unregister_class(TOOLS_PT_Archipack_Create)
-    bpy.utils.unregister_class(Archipack_Pref)
-    # unregister subs
-    archipack_snap.unregister()
-    archipack_manipulator.unregister()
-    archipack_reference_point.unregister()
-    archipack_autoboolean.unregister()
-    archipack_door.unregister()
-    archipack_window.unregister()
-    archipack_stair.unregister()
-    archipack_wall.unregister()
-    archipack_wall2.unregister()
-    # archipack_roof2d.unregister()
-    archipack_slab.unregister()
-    archipack_fence.unregister()
-    archipack_truss.unregister()
-    # archipack_toolkit.unregister()
-    archipack_floor.unregister()
-    archipack_rendering.unregister()
-
-    if HAS_POLYLIB:
-        archipack_polylib.unregister()
-
-    bpy.utils.unregister_class(archipack_data)
-    del WindowManager.archipack
-
-    for icons in icons_collection.values():
-        previews.remove(icons)
-    icons_collection.clear()
-
-    addon_updater_ops.unregister()
-
-    # bpy.utils.unregister_module(__name__)
-
-
-if __name__ == "__main__":
-    register()
+# -*- coding:utf-8 -*-
+
+# ##### BEGIN GPL LICENSE BLOCK #####
+#
+#  This program is free software; you can redistribute it and/or
+#  modify it under the terms of the GNU General Public License
+#  as published by the Free Software Foundation; either version 2
+#  of the License, or (at your option) any later version.
+#
+#  This program is distributed in the hope that it will be useful,
+#  but WITHOUT ANY WARRANTY; without even the implied warranty of
+#  MERCHANTABILITY or FITNESS FOR A PARTICULAR PURPOSE.  See the
+#  GNU General Public License for more details.
+#
+#  You should have received a copy of the GNU General Public License
+#  along with this program; if not, write to the Free Software Foundation,
+#  Inc., 51 Franklin Street, Fifth Floor, Boston, MA 02110-1301, USA.
+#
+# ##### END GPL LICENSE BLOCK #####
+
+# <pep8 compliant>
+
+# ----------------------------------------------------------
+# Author: Stephen Leger (s-leger)
+#
+# ----------------------------------------------------------
+
+bl_info = {
+    'name': 'Archipack',
+    'description': 'Architectural objects and 2d polygons detection from unordered splines',
+    'author': 's-leger',
+    'license': 'GPL',
+    'deps': 'shapely',
+    'version': (1, 2, 5),
+    'blender': (2, 7, 8),
+    'location': 'View3D > Tools > Create > Archipack',
+    'warning': '',
+    'wiki_url': 'https://github.com/s-leger/archipack/wiki',
+    'tracker_url': 'https://github.com/s-leger/archipack/issues',
+    'link': 'https://github.com/s-leger/archipack',
+    'support': 'COMMUNITY',
+    'category': 'Add Mesh'
+    }
+
+import os
+
+if "bpy" in locals():
+    import importlib as imp
+    imp.reload(archipack_snap)
+    imp.reload(archipack_manipulator)
+    imp.reload(archipack_reference_point)
+    imp.reload(archipack_autoboolean)
+    imp.reload(archipack_door)
+    imp.reload(archipack_window)
+    imp.reload(archipack_stair)
+    imp.reload(archipack_wall)
+    imp.reload(archipack_wall2)
+    # imp.reload(archipack_roof2d)
+    imp.reload(archipack_slab)
+    imp.reload(archipack_fence)
+    imp.reload(archipack_truss)
+    # imp.reload(archipack_toolkit)
+    imp.reload(archipack_floor)
+    imp.reload(archipack_rendering)
+    imp.reload(addon_updater_ops)
+    try:
+        imp.reload(archipack_polylib)
+        HAS_POLYLIB = True
+    except:
+        HAS_POLYLIB = False
+        pass
+
+    print("archipack: reload ready")
+else:
+    from . import archipack_snap
+    from . import archipack_manipulator
+    from . import archipack_reference_point
+    from . import archipack_autoboolean
+    from . import archipack_door
+    from . import archipack_window
+    from . import archipack_stair
+    from . import archipack_wall
+    from . import archipack_wall2
+    # from . import archipack_roof2d
+    from . import archipack_slab
+    from . import archipack_fence
+    from . import archipack_truss
+    # from . import archipack_toolkit
+    from . import archipack_floor
+    from . import archipack_rendering
+    from . import addon_updater_ops
+    try:
+        """
+            polylib depends on shapely
+            raise ImportError when not meet
+        """
+        from . import archipack_polylib
+        HAS_POLYLIB = True
+    except:
+        print("archipack: Polylib failed to load, missing shapely ?")
+        HAS_POLYLIB = False
+        pass
+
+    print("archipack: ready")
+
+# noinspection PyUnresolvedReferences
+import bpy
+# noinspection PyUnresolvedReferences
+from bpy.types import (
+    Panel, WindowManager, PropertyGroup,
+    AddonPreferences, Menu
+    )
+from bpy.props import (
+    EnumProperty, PointerProperty,
+    StringProperty, BoolProperty,
+    IntProperty, FloatProperty, FloatVectorProperty
+    )
+
+from bpy.utils import previews
+icons_collection = {}
+
+
+# ----------------------------------------------------
+# Addon preferences
+# ----------------------------------------------------
+
+def update_panel(self, context):
+    try:
+        bpy.utils.unregister_class(TOOLS_PT_Archipack_PolyLib)
+        bpy.utils.unregister_class(TOOLS_PT_Archipack_Tools)
+        bpy.utils.unregister_class(TOOLS_PT_Archipack_Create)
+    except:
+        pass
+    prefs = context.user_preferences.addons[__name__].preferences
+    TOOLS_PT_Archipack_PolyLib.bl_category = prefs.tools_category
+    bpy.utils.register_class(TOOLS_PT_Archipack_PolyLib)
+    TOOLS_PT_Archipack_Tools.bl_category = prefs.tools_category
+    bpy.utils.register_class(TOOLS_PT_Archipack_Tools)
+    TOOLS_PT_Archipack_Create.bl_category = prefs.create_category
+    bpy.utils.register_class(TOOLS_PT_Archipack_Create)
+
+
+class Archipack_Pref(AddonPreferences):
+    bl_idname = __name__
+
+    tools_category = StringProperty(
+        name="Tools",
+        description="Choose a name for the category of the Tools panel",
+        default="Tools",
+        update=update_panel
+    )
+    create_category = StringProperty(
+        name="Create",
+        description="Choose a name for the category of the Create panel",
+        default="Create",
+        update=update_panel
+    )
+    create_submenu = BoolProperty(
+        name="Use Sub-menu",
+        description="Put Achipack's object into a sub menu (shift+a)",
+        default=True
+    )
+    # Arrow sizes (world units)
+    arrow_size = FloatProperty(
+            name="Arrow",
+            description="Manipulators arrow size (blender units)",
+            default=0.05
+            )
+    # Handle area size (pixels)
+    handle_size = IntProperty(
+            name="Handle",
+            description="Manipulators handle sensitive area size (pixels)",
+            min=2,
+            default=10
+            )
+    # Font sizes and basic colour scheme
+    # kept outside of addon prefs until now
+    # as for a generic toolkit it is not appropriate
+    # we could provide a template for addon prefs
+    # matching those one
+    feedback_size_main = IntProperty(
+            name="Main",
+            description="Main title font size (pixels)",
+            min=2,
+            default=16
+            )
+    feedback_size_title = IntProperty(
+            name="Title",
+            description="Tool name font size (pixels)",
+            min=2,
+            default=14
+            )
+    feedback_size_shortcut = IntProperty(
+            name="Shortcut",
+            description="Shortcuts font size (pixels)",
+            min=2,
+            default=11
+            )
+    feedback_shortcut_area = FloatVectorProperty(
+            name="Background Shortcut",
+            description="Shortcut area background color",
+            subtype='COLOR_GAMMA',
+            default=(0, 0.4, 0.6, 0.2),
+            size=4,
+            min=0, max=1
+            )
+    feedback_title_area = FloatVectorProperty(
+            name="Background Main",
+            description="Title area background color",
+            subtype='COLOR_GAMMA',
+            default=(0, 0.4, 0.6, 0.5),
+            size=4,
+            min=0, max=1
+            )
+    feedback_colour_main = FloatVectorProperty(
+            name="Font Main",
+            description="Title color",
+            subtype='COLOR_GAMMA',
+            default=(0.95, 0.95, 0.95, 1.0),
+            size=4,
+            min=0, max=1
+            )
+    feedback_colour_key = FloatVectorProperty(
+            name="Font Shortcut key",
+            description="KEY label color",
+            subtype='COLOR_GAMMA',
+            default=(0.67, 0.67, 0.67, 1.0),
+            size=4,
+            min=0, max=1
+            )
+    feedback_colour_shortcut = FloatVectorProperty(
+            name="Font Shortcut hint",
+            description="Shortcuts text color",
+            subtype='COLOR_GAMMA',
+            default=(0.51, 0.51, 0.51, 1.0),
+            size=4,
+            min=0, max=1
+            )
+
+    # addon updater preferences
+
+    auto_check_update = BoolProperty(
+        name="Auto-check for Update",
+        description="If enabled, auto-check for updates using an interval",
+        default=False,
+        )
+
+    updater_intrval_months = IntProperty(
+        name='Months',
+        description="Number of months between checking for updates",
+        default=0,
+        min=0
+        )
+    updater_intrval_days = IntProperty(
+        name='Days',
+        description="Number of days between checking for updates",
+        default=7,
+        min=0,
+        )
+    updater_intrval_hours = IntProperty(
+        name='Hours',
+        description="Number of hours between checking for updates",
+        default=0,
+        min=0,
+        max=23
+        )
+    updater_intrval_minutes = IntProperty(
+        name='Minutes',
+        description="Number of minutes between checking for updates",
+        default=0,
+        min=0,
+        max=59
+        )
+
+    def draw(self, context):
+        layout = self.layout
+        box = layout.box()
+        row = box.row()
+        col = row.column()
+        col.label(text="Tab Category:")
+        col.prop(self, "tools_category")
+        col.prop(self, "create_category")
+        col.prop(self, "create_submenu")
+        box = layout.box()
+        row = box.row()
+        split = row.split(percentage=0.5)
+        col = split.column()
+        col.label(text="Colors:")
+        row = col.row(align=True)
+        row.prop(self, "feedback_title_area")
+        row = col.row(align=True)
+        row.prop(self, "feedback_shortcut_area")
+        row = col.row(align=True)
+        row.prop(self, "feedback_colour_main")
+        row = col.row(align=True)
+        row.prop(self, "feedback_colour_key")
+        row = col.row(align=True)
+        row.prop(self, "feedback_colour_shortcut")
+        col = split.column()
+        col.label(text="Font size:")
+        col.prop(self, "feedback_size_main")
+        col.prop(self, "feedback_size_title")
+        col.prop(self, "feedback_size_shortcut")
+        col.label(text="Manipulators:")
+        col.prop(self, "arrow_size")
+        col.prop(self, "handle_size")
+        addon_updater_ops.update_settings_ui(self, context)
+
+
+# ----------------------------------------------------
+# Archipack panels
+# ----------------------------------------------------
+
+
+class TOOLS_PT_Archipack_PolyLib(Panel):
+    bl_label = "Archipack 2d to 3d"
+    bl_idname = "TOOLS_PT_Archipack_PolyLib"
+    bl_space_type = "VIEW_3D"
+    bl_region_type = "TOOLS"
+    bl_category = "Tools"
+
+    @classmethod
+    def poll(self, context):
+
+        global archipack_polylib
+        return HAS_POLYLIB and ((archipack_polylib.vars_dict['select_polygons'] is not None) or
+                (context.object is not None and context.object.type == 'CURVE'))
+
+    def draw(self, context):
+        global icons_collection
+        icons = icons_collection["main"]
+        layout = self.layout
+        row = layout.row(align=True)
+        box = row.box()
+        row = box.row(align=True)
+        row.operator(
+            "archipack.polylib_detect",
+            icon_value=icons["detect"].icon_id,
+            text='Detect'
+            ).extend = context.window_manager.archipack_polylib.extend
+        row.prop(context.window_manager.archipack_polylib, "extend")
+        row = box.row(align=True)
+        row.prop(context.window_manager.archipack_polylib, "resolution")
+        row = box.row(align=True)
+        row.label(text="Polygons")
+        row = box.row(align=True)
+        row.operator(
+            "archipack.polylib_pick_2d_polygons",
+            icon_value=icons["selection"].icon_id,
+            text='Select'
+            ).action = 'select'
+        row.operator(
+            "archipack.polylib_pick_2d_polygons",
+            icon_value=icons["union"].icon_id,
+            text='Union'
+            ).action = 'union'
+        row.operator(
+            "archipack.polylib_output_polygons",
+            icon_value=icons["polygons"].icon_id,
+            text='All')
+        row = box.row(align=True)
+        row.operator(
+            "archipack.polylib_pick_2d_polygons",
+            text='Wall',
+            icon_value=icons["wall"].icon_id).action = 'wall'
+        row.prop(context.window_manager.archipack_polylib, "solidify_thickness")
+        row = box.row(align=True)
+        row.operator("archipack.polylib_pick_2d_polygons",
+            text='Window',
+            icon_value=icons["window"].icon_id).action = 'window'
+        row.operator("archipack.polylib_pick_2d_polygons",
+            text='Door',
+            icon_value=icons["door"].icon_id).action = 'door'
+        row.operator("archipack.polylib_pick_2d_polygons", text='Rectangle').action = 'rectangle'
+        row = box.row(align=True)
+        row.label(text="Lines")
+        row = box.row(align=True)
+        row.operator(
+            "archipack.polylib_pick_2d_lines",
+            icon_value=icons["selection"].icon_id,
+            text='Lines').action = 'select'
+        row.operator(
+            "archipack.polylib_pick_2d_lines",
+            icon_value=icons["union"].icon_id,
+            text='Union').action = 'union'
+        row.operator(
+            "archipack.polylib_output_lines",
+            icon_value=icons["polygons"].icon_id,
+            text='All')
+        # row = layout.row(align=True)
+        # box = row.box()
+        # row = box.row(align=True)
+        # row.operator("archipack.polylib_solidify")
+        row = box.row(align=True)
+        row.label(text="Points")
+        row = box.row(align=True)
+        row.operator(
+            "archipack.polylib_pick_2d_points",
+            icon_value=icons["selection"].icon_id,
+            text='Points').action = 'select'
+        row = layout.row(align=True)
+        box = row.box()
+        row = box.row(align=True)
+        row.operator("archipack.polylib_simplify")
+        row.prop(context.window_manager.archipack_polylib, "simplify_tolerance")
+        row = box.row(align=True)
+        row.prop(context.window_manager.archipack_polylib, "simplify_preserve_topology")
+        row = layout.row(align=True)
+        box = row.box()
+        row = box.row(align=True)
+        row.operator("archipack.polylib_offset")
+        row = box.row(align=True)
+        row.prop(context.window_manager.archipack_polylib, "offset_distance")
+        row = box.row(align=True)
+        row.prop(context.window_manager.archipack_polylib, "offset_side")
+        row = box.row(align=True)
+        row.prop(context.window_manager.archipack_polylib, "offset_resolution")
+        row = box.row(align=True)
+        row.prop(context.window_manager.archipack_polylib, "offset_join_style")
+        row = box.row(align=True)
+        row.prop(context.window_manager.archipack_polylib, "offset_mitre_limit")
+
+
+class TOOLS_PT_Archipack_Tools(Panel):
+    bl_label = "Archipack Tools"
+    bl_idname = "TOOLS_PT_Archipack_Tools"
+    bl_space_type = "VIEW_3D"
+    bl_region_type = "TOOLS"
+    bl_category = "Tools"
+
+    @classmethod
+    def poll(self, context):
+        return True
+
+    def draw(self, context):
+        wm = context.window_manager
+        layout = self.layout
+        row = layout.row(align=True)
+        box = row.box()
+        box.label("Auto boolean")
+        row = box.row(align=True)
+        # row.operator("archipack.auto_boolean", text="Robust", icon='HAND').mode = 'ROBUST'
+        # row.operator("archipack.auto_boolean", text="Interactive", icon='AUTO').mode = 'INTERACTIVE'
+        row.operator("archipack.auto_boolean", text="AutoBoolean", icon='AUTO').mode = 'HYBRID'
+        row = layout.row(align=True)
+        box = row.box()
+        box.label("Rendering")
+        row = box.row(align=True)
+        row.prop(wm.archipack, 'render_type', text="")
+        row = box.row(align=True)
+        row.operator("archipack.render", icon='RENDER_STILL')
+
+
+class TOOLS_PT_Archipack_Create(Panel):
+    bl_label = "Add Archipack"
+    bl_idname = "TOOLS_PT_Archipack_Create"
+    bl_space_type = "VIEW_3D"
+    bl_region_type = "TOOLS"
+    bl_category = "Create"
+
+    @classmethod
+    def poll(self, context):
+        return True
+
+    def draw(self, context):
+        global icons_collection
+
+        addon_updater_ops.check_for_update_background(context)
+
+        icons = icons_collection["main"]
+        layout = self.layout
+        row = layout.row(align=True)
+        box = row.box()
+        box.label("Objects")
+        row = box.row(align=True)
+        # col = row.column()
+        # subrow = col.row(align=True)
+        row.operator("archipack.window_preset_menu",
+                    text="Window",
+                    icon_value=icons["window"].icon_id
+                    ).preset_operator = "archipack.window"
+        row.operator("archipack.window_preset_menu",
+                    text="",
+                    icon='GREASEPENCIL'
+                    ).preset_operator = "archipack.window_draw"
+        # col = row.column()
+        # subrow = col.row(align=True)
+        row = box.row(align=True)
+        row.operator("archipack.door_preset_menu",
+                    text="Door",
+                    icon_value=icons["door"].icon_id
+                    ).preset_operator = "archipack.door"
+        row.operator("archipack.door_preset_menu",
+                    text="",
+                    icon='GREASEPENCIL'
+                    ).preset_operator = "archipack.door_draw"
+        row = box.row(align=True)
+        row.operator("archipack.stair_preset_menu",
+                    text="Stair",
+                    icon_value=icons["stair"].icon_id
+                    ).preset_operator = "archipack.stair"
+        row = box.row(align=True)
+        row.operator("archipack.wall2",
+                    icon_value=icons["wall"].icon_id
+                    )
+        row.operator("archipack.wall2_draw", text="Draw", icon='GREASEPENCIL')
+        row.operator("archipack.wall2_from_curve", text="", icon='CURVE_DATA')
+
+        row = box.row(align=True)
+        row.operator("archipack.fence_preset_menu",
+                    text="Fence",
+                    icon_value=icons["fence"].icon_id
+                    ).preset_operator = "archipack.fence"
+        row.operator("archipack.fence_from_curve", text="", icon='CURVE_DATA')
+        row = box.row(align=True)
+        row.operator("archipack.truss",
+                    icon_value=icons["truss"].icon_id
+                    )
+        row = box.row(align=True)
+        row.operator("archipack.slab_from_curve",
+                    icon_value=icons["slab"].icon_id
+                    )
+
+        row = box.row(align=True)
+        row.operator("archipack.wall2_from_slab",
+                    icon_value=icons["wall"].icon_id)
+        row.operator("archipack.slab_from_wall",
+                    icon_value=icons["slab"].icon_id
+                    ).ceiling = False
+        row.operator("archipack.slab_from_wall",
+                    text="->Ceiling",
+                    icon_value=icons["slab"].icon_id
+                    ).ceiling = True
+
+        addon_updater_ops.update_notice_box_ui(self, context)
+
+        # row = box.row(align=True)
+        # row.operator("archipack.roof", icon='CURVE_DATA')
+
+        # toolkit
+        # row = box.row(align=True)
+        # row.operator("archipack.myobject")
+
+        row = box.row(align=True)
+        row.operator("archipack.floor_preset_menu",
+                    text="Floor",
+                    icon_value=icons["floor"].icon_id
+                    ).preset_operator = "archipack.floor"
+
+# ----------------------------------------------------
+# ALT + A menu
+# ----------------------------------------------------
+
+
+def draw_menu(self, context):
+    global icons_collection
+    icons = icons_collection["main"]
+    layout = self.layout
+    layout.operator_context = 'INVOKE_REGION_WIN'
+
+    layout.operator("archipack.wall2",
+                    text="Wall",
+                    icon_value=icons["wall"].icon_id
+                    )
+    layout.operator("archipack.window_preset_menu",
+                    text="Window",
+                    icon_value=icons["window"].icon_id
+                    ).preset_operator = "archipack.window"
+    layout.operator("archipack.door_preset_menu",
+                    text="Door",
+                    icon_value=icons["door"].icon_id
+                    ).preset_operator = "archipack.door"
+    layout.operator("archipack.stair_preset_menu",
+                    text="Stair",
+                    icon_value=icons["stair"].icon_id
+                    ).preset_operator = "archipack.stair"
+    layout.operator("archipack.fence_preset_menu",
+                    text="Fence",
+                    icon_value=icons["fence"].icon_id
+                    ).preset_operator = "archipack.fence"
+    layout.operator("archipack.truss",
+                    text="Truss",
+                    icon_value=icons["truss"].icon_id
+                    )
+    layout.operator("archipack.floor_preset_menu",
+                    text="Floor",
+                    icon_value=icons["floor"].icon_id
+                    )
+
+
+class ARCHIPACK_create_menu(Menu):
+    bl_label = 'Archipack'
+    bl_idname = 'ARCHIPACK_create_menu'
+
+    def draw(self, context):
+        draw_menu(self, context)
+
+
+def menu_func(self, context):
+    layout = self.layout
+    layout.separator()
+    global icons_collection
+    icons = icons_collection["main"]
+
+    # either draw sub menu or right at end of this one
+    if context.user_preferences.addons[__name__].preferences.create_submenu:
+        layout.operator_context = 'INVOKE_REGION_WIN'
+        layout.menu("ARCHIPACK_create_menu", icon_value=icons["archipack"].icon_id)
+    else:
+        draw_menu(self, context)
+
+
+# ----------------------------------------------------
+# Datablock to store global addon variables
+# ----------------------------------------------------
+
+
+class archipack_data(PropertyGroup):
+    render_type = EnumProperty(
+        items=(
+            ('1', "Draw over", "Draw over last rendered image"),
+            ('2', "OpenGL", ""),
+            ('3', "Animation OpenGL", ""),
+            ('4', "Image", "Render image and draw over"),
+            ('5', "Animation", "Draw on each frame")
+            ),
+        name="Render type",
+        description="Render method"
+        )
+
+
+def register():
+    global icons_collection
+    icons = previews.new()
+    icons_dir = os.path.join(os.path.dirname(__file__), "icons")
+    for icon in os.listdir(icons_dir):
+        name, ext = os.path.splitext(icon)
+        icons.load(name, os.path.join(icons_dir, icon), 'IMAGE')
+    icons_collection["main"] = icons
+
+    archipack_snap.register()
+    archipack_manipulator.register()
+    archipack_reference_point.register()
+    archipack_autoboolean.register()
+    archipack_door.register()
+    archipack_window.register()
+    archipack_stair.register()
+    archipack_wall.register()
+    archipack_wall2.register()
+    # archipack_roof2d.register()
+    archipack_slab.register()
+    archipack_fence.register()
+    archipack_truss.register()
+    # archipack_toolkit.register()
+    archipack_floor.register()
+    archipack_rendering.register()
+
+    if HAS_POLYLIB:
+        archipack_polylib.register()
+
+    bpy.utils.register_class(archipack_data)
+    WindowManager.archipack = PointerProperty(type=archipack_data)
+    bpy.utils.register_class(Archipack_Pref)
+    update_panel(None, bpy.context)
+    bpy.utils.register_class(ARCHIPACK_create_menu)
+    bpy.types.INFO_MT_mesh_add.append(menu_func)
+
+    addon_updater_ops.register(bl_info)
+    # bpy.utils.register_module(__name__)
+
+
+def unregister():
+    global icons_collection
+    bpy.types.INFO_MT_mesh_add.remove(menu_func)
+    bpy.utils.unregister_class(ARCHIPACK_create_menu)
+
+    bpy.utils.unregister_class(TOOLS_PT_Archipack_PolyLib)
+    bpy.utils.unregister_class(TOOLS_PT_Archipack_Tools)
+    bpy.utils.unregister_class(TOOLS_PT_Archipack_Create)
+    bpy.utils.unregister_class(Archipack_Pref)
+    # unregister subs
+    archipack_snap.unregister()
+    archipack_manipulator.unregister()
+    archipack_reference_point.unregister()
+    archipack_autoboolean.unregister()
+    archipack_door.unregister()
+    archipack_window.unregister()
+    archipack_stair.unregister()
+    archipack_wall.unregister()
+    archipack_wall2.unregister()
+    # archipack_roof2d.unregister()
+    archipack_slab.unregister()
+    archipack_fence.unregister()
+    archipack_truss.unregister()
+    # archipack_toolkit.unregister()
+    archipack_floor.unregister()
+    archipack_rendering.unregister()
+
+    if HAS_POLYLIB:
+        archipack_polylib.unregister()
+
+    bpy.utils.unregister_class(archipack_data)
+    del WindowManager.archipack
+
+    for icons in icons_collection.values():
+        previews.remove(icons)
+    icons_collection.clear()
+
+    addon_updater_ops.unregister()
+
+    # bpy.utils.unregister_module(__name__)
+
+
+if __name__ == "__main__":
+    register()
+